---
apiVersion: zookeeper.stackable.tech/v1alpha1
kind: ZookeeperCluster
metadata:
  name: simple-zk
spec:
  image:
    productVersion: 3.8.0
<<<<<<< HEAD
    stackableVersion: 0.8.0
  clusterConfig:
    authentication:
      tls:
        clientAuthenticationClass: zk-client-tls
=======
    stackableVersion: 0.9.0
  config:
>>>>>>> 68514640
    tls:
      serverSecretClass: tls
      quorumSecretClass: tls
  servers:
    roleGroups:
      default:
        replicas: 3
---
apiVersion: authentication.stackable.tech/v1alpha1
kind: AuthenticationClass
metadata:
  name: zk-client-tls
spec:
  provider:
    tls:
      clientCertSecretClass: zk-client-auth-secret
---
apiVersion: secrets.stackable.tech/v1alpha1
kind: SecretClass
metadata:
  name: zk-client-auth-secret
spec:
  backend:
    autoTls:
      ca:
        secret:
          name: secret-provisioner-tls-zk-client-ca
          namespace: default
        autoGenerate: true
---
apiVersion: zookeeper.stackable.tech/v1alpha1
kind: ZookeeperZnode
metadata:
  name: simple-znode
spec:
  clusterRef:
    name: simple-zk
    # Optional when ZookeeperZnode is in the same Namespace as the ZookeeperCluster
    # namespace: default<|MERGE_RESOLUTION|>--- conflicted
+++ resolved
@@ -6,16 +6,11 @@
 spec:
   image:
     productVersion: 3.8.0
-<<<<<<< HEAD
     stackableVersion: 0.8.0
   clusterConfig:
     authentication:
       tls:
         clientAuthenticationClass: zk-client-tls
-=======
-    stackableVersion: 0.9.0
-  config:
->>>>>>> 68514640
     tls:
       serverSecretClass: tls
       quorumSecretClass: tls
