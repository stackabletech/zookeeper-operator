--- conflicted
+++ resolved
@@ -11,20 +11,7 @@
           matchLabels:
             kubernetes.io/os: linux
         # Here you can set the Stackable supported configuration parameters
-<<<<<<< HEAD
-        # See the documentation for a full list of the exposed configuration parameters
-=======
         # See the documentation for a full list of the available configuration parameters
->>>>>>> e52f09c4
         config:
           metricsPort: 9505
-          dataDir: /stackable/data
-          tickTime: 3000
-          clientPort: 2181
-        # You can also override properties in a configuration file here
-        configOverrides:
-          zoo.cfg:
-            4lw.commands.whitelist: 'srvr,ruok,isro'
-        # Set environment variables here
-        envOverrides:
-          MY_ENVIRON: "foobar"+          dataDir: /stackable/data