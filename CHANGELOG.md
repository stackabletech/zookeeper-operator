--- conflicted
+++ resolved
@@ -9,14 +9,9 @@
 - Generate OLM bundle for Release 23.4.0 ([#672]).
 - Expose `ZOOKEEPER_CLIENT_PORT` in discovery CM ([#675], [#676]).
 - Support for ZooKeeper `3.8.1` ([#689]).
-<<<<<<< HEAD
-- Set explicit resources on all containers ([#693]).
+- Set explicit resources on all containers ([#693], [#699]).
 - Added kuttl test suites ([#696]).
 - Support podOverrides ([#698]).
-=======
-- Set explicit resources on all containers ([#693], [#699]).
-- Added kuttl test suites ([#696])
->>>>>>> 8c9ee127
 
 ### Fixed
 
@@ -39,11 +34,8 @@
 [#689]: https://github.com/stackabletech/zookeeper-operator/pull/689
 [#693]: https://github.com/stackabletech/zookeeper-operator/pull/693
 [#696]: https://github.com/stackabletech/zookeeper-operator/pull/696
-<<<<<<< HEAD
 [#698]: https://github.com/stackabletech/zookeeper-operator/pull/698
-=======
 [#699]: https://github.com/stackabletech/zookeeper-operator/pull/699
->>>>>>> 8c9ee127
 
 ## [23.4.0] - 2023-04-17
 
