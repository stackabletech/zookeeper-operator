# Changelog

All notable changes to this project will be documented in this file.

## [Unreleased]

<<<<<<< HEAD
### Changed

- `vector` `0.26.0` -> `0.31.0` ([#709]).
- `operator-rs` `0.44.0` -> `0.45.0` ([#709]).

[#709]: https://github.com/stackabletech/zookeeper-operator/pull/709
=======
### Added

- Default stackableVersion to operator version ([#711]).

[#711]: https://github.com/stackabletech/zookeeper-operator/pull/711
>>>>>>> 8a6dc83b

## [23.7.0] - 2023-07-14

### Added

- Generate OLM bundle for Release 23.4.0 ([#672]).
- Expose `ZOOKEEPER_CLIENT_PORT` in discovery CM ([#675], [#676]).
- Support for ZooKeeper `3.8.1` ([#689]).
- Set explicit resources on all containers ([#693], [#699]).
- Added kuttl test suites ([#696]).
- Support podOverrides ([#698], [#702]).

### Fixed

- Missing CRD defaults for `status.conditions` field ([#682]).
- Increase the size limit of the log volume ([#704]).

### Changed

- Operator-rs: `0.40.2` -> `0.44.0` ([#673], [#693], [#697], [#704]).
- Use 0.0.0-dev product images for testing ([#674])
- Use testing-tools 0.2.0 ([#674])
- Run as root group ([#680])

[#672]: https://github.com/stackabletech/zookeeper-operator/pull/672
[#673]: https://github.com/stackabletech/zookeeper-operator/pull/673
[#674]: https://github.com/stackabletech/zookeeper-operator/pull/674
[#675]: https://github.com/stackabletech/zookeeper-operator/pull/675
[#676]: https://github.com/stackabletech/zookeeper-operator/pull/676
[#680]: https://github.com/stackabletech/zookeeper-operator/pull/680
[#682]: https://github.com/stackabletech/zookeeper-operator/pull/682
[#689]: https://github.com/stackabletech/zookeeper-operator/pull/689
[#693]: https://github.com/stackabletech/zookeeper-operator/pull/693
[#696]: https://github.com/stackabletech/zookeeper-operator/pull/696
[#697]: https://github.com/stackabletech/zookeeper-operator/pull/697
[#698]: https://github.com/stackabletech/zookeeper-operator/pull/698
[#699]: https://github.com/stackabletech/zookeeper-operator/pull/699
[#702]: https://github.com/stackabletech/zookeeper-operator/pull/702
[#704]: https://github.com/stackabletech/zookeeper-operator/pull/704

## [23.4.0] - 2023-04-17

### Added

- Generate OLM bundle ([#645]).
- Cluster status conditions ([#658])
- Extend cluster resources for status and cluster operation (paused, stopped) ([#660]).

### Changed

- [BREAKING] Support specifying Service type.
  This enables us to later switch non-breaking to using `ListenerClasses` for the exposure of Services.
  This change is breaking, because - for security reasons - we default to the `cluster-internal` `ListenerClass`.
  If you need your cluster to be accessible from outside of Kubernetes you need to set `clusterConfig.listenerClass`
  to `external-unstable` ([#661]).
- Deploy default and support custom affinities ([#649]).
- Operator-rs: `0.36.0` -> `0.40.2` ([#660], [#663], [#665]).
- Use operator-rs `build_rbac_resources` method ([#665]).

### Fixed

- Bugfix: java heap format ([#651]).
- Fixed operator error when creating the ZNode in a different namespace than the ZookeeperCluster ([#653]).
- Avoid empty log events dated to 1970-01-01 and improve the precision of the
  log event timestamps ([#663]).

[#645]: https://github.com/stackabletech/zookeeper-operator/pull/645
[#649]: https://github.com/stackabletech/zookeeper-operator/pull/649
[#651]: https://github.com/stackabletech/zookeeper-operator/pull/651
[#653]: https://github.com/stackabletech/zookeeper-operator/pull/653
[#658]: https://github.com/stackabletech/zookeeper-operator/pull/658
[#660]: https://github.com/stackabletech/zookeeper-operator/pull/660
[#661]: https://github.com/stackabletech/zookeeper-operator/pull/661
[#663]: https://github.com/stackabletech/zookeeper-operator/pull/663
[#665]: https://github.com/stackabletech/zookeeper-operator/pull/665

## [23.1.0] - 2023-01-23

### Added

- Log aggregation added ([#588]).

[#588]: https://github.com/stackabletech/zookeeper-operator/pull/588

### Changed

- [BREAKING] Use Product image selection instead of version. `spec.version` has been replaced by `spec.image` ([#599]).
- Updated stackable image versions ([#586]).
- Operator-rs: 0.25.3 -> 0.27.1 ([#591]).
- Fixed bug where ZNode ConfigMaps were not created due to labeling issues ([#592]).
- tokio-zookeeper: 0.1.3 -> 0.2.1 ([#593]).
- Don't run init container as root and avoid chmod and chowning ([#603]).
- Fixed the RoleGroup `selector`. It was not used before. ([#611]).
- [BREAKING] Moved `spec.authentication`, `spec.tls` and `spec.logging` to `spec.clusterConfig`. Consolidated sub field names like `tls.client.secretClass` to `tls.serverSecretClass` ([#612]).
- Changes to be compatible with crate2nix ([#647]).

[#586]: https://github.com/stackabletech/zookeeper-operator/pull/586
[#591]: https://github.com/stackabletech/zookeeper-operator/pull/591
[#592]: https://github.com/stackabletech/zookeeper-operator/pull/592
[#593]: https://github.com/stackabletech/zookeeper-operator/pull/593
[#599]: https://github.com/stackabletech/zookeeper-operator/pull/599
[#603]: https://github.com/stackabletech/zookeeper-operator/pull/603
[#611]: https://github.com/stackabletech/zookeeper-operator/pull/611
[#612]: https://github.com/stackabletech/zookeeper-operator/pull/612
[#647]: https://github.com/stackabletech/zookeeper-operator/pull/647

## [0.12.0] - 2022-11-07

### Added

- Default resource requests (memory and cpu) for ZooKeeper pods ([#563]).

### Changed

- Resources associated with rolegroups that have since been removed from the ZookeeperCluster will now be deleted ([#569]).
- Operator-rs: 0.22.0 -> 0.25.3 ([#569]).

[#569]: https://github.com/stackabletech/zookeeper-operator/pull/569
[#563]: https://github.com/stackabletech/zookeeper-operator/pull/563

## [0.11.0] - 2022-09-06

### Changed

- Operator-rs: 0.21.1 -> 0.22.0 ([#516]).
- Include chart name when installing with a custom release name ([#517], [#518]).
- Fixed bug where client TLS could not be disabled ([#529]).
- Switched init container to tools image ([#533]).
- Fixed client authentication. Now only the provided secretClass is eligible. Split up tls (client/quorum) dirs into separate directories and create key/truststores in different directory ([#533]).
- Replaced python image with testing-tools image for integration tests ([#535]).

[#516]: https://github.com/stackabletech/zookeeper-operator/pull/516
[#517]: https://github.com/stackabletech/zookeeper-operator/pull/517
[#518]: https://github.com/stackabletech/zookeeper-operator/pull/518
[#529]: https://github.com/stackabletech/zookeeper-operator/pull/529
[#533]: https://github.com/stackabletech/zookeeper-operator/pull/533
[#535]: https://github.com/stackabletech/zookeeper-operator/pull/535

## [0.10.0] - 2022-06-23

### Added

- Reconciliation errors are now reported as Kubernetes events ([#408]).
- Use cli argument `watch-namespace` / env var `WATCH_NAMESPACE` to specify
  a single namespace to watch ([#434]).
- Support for ZooKeeper 3.8.0 added ([#464]).
- Integration tests for all supported ZooKeeper versions added ([#464]).
- TLS encryption and authentication support for quorum and client ([#479]).
- PVCs for data storage, cpu and memory limits are now configurable ([#490]).
- OpenShift compatibility: use custom service account and cluster role for product pods ([#505]).

### Changed

- Operator-rs: 0.10.0 -> 0.21.1 ([#408], [#431], [#434], [#454], [#479], [#490]).
- [BREAKING] Specifying the product version has been changed to adhere to [ADR018](https://docs.stackable.tech/home/contributor/adr/ADR018-product_image_versioning.html) instead of just specifying the product version you will now have to add the Stackable image version as well, so `version: 3.5.8` becomes (for example) `version: 3.5.8-stackable0.1.0` ([#487])

[#408]: https://github.com/stackabletech/zookeeper-operator/pull/408
[#431]: https://github.com/stackabletech/zookeeper-operator/pull/431
[#434]: https://github.com/stackabletech/zookeeper-operator/pull/434
[#454]: https://github.com/stackabletech/zookeeper-operator/pull/454
[#464]: https://github.com/stackabletech/zookeeper-operator/pull/464
[#479]: https://github.com/stackabletech/zookeeper-operator/pull/479
[#487]: https://github.com/stackabletech/zookeeper-operator/pull/487
[#490]: https://github.com/stackabletech/zookeeper-operator/pull/490
[#505]: https://github.com/stackabletech/zookeeper-operator/pull/505

## [0.9.0] - 2022-02-14

### Added

- Enabled Prometheus scraping ([#380]).
- ZookeeperZnode.spec.clusterRef.namespace now defaults to .metadata.namespace ([#382]).
- PodSecurityContext.fsGroup to allow write access to mounted volumes ([#406]).
- Added `ZOOKEEPER_HOSTS` and `ZOOKEEPER_CHROOT` to discovery config maps,
  for clients that do not support the composite connection string ([#421]).

### Changed

- Shut down gracefully ([#338]).
- Fixed ACL incompatibility with certain managed K8s providers ([#340]).
- Operator-rs: 0.6.0 -> 0.10.0 ([#352], [#383]).
- Cleanup for `ZookeeperZnode` now succeeds if the linked `ZookeeperCluster` was already deleted ([#384]).

[#338]: https://github.com/stackabletech/zookeeper-operator/pull/338
[#340]: https://github.com/stackabletech/zookeeper-operator/pull/340
[#352]: https://github.com/stackabletech/zookeeper-operator/pull/352
[#380]: https://github.com/stackabletech/zookeeper-operator/pull/380
[#382]: https://github.com/stackabletech/zookeeper-operator/pull/382
[#383]: https://github.com/stackabletech/zookeeper-operator/pull/383
[#384]: https://github.com/stackabletech/zookeeper-operator/pull/384
[#406]: https://github.com/stackabletech/zookeeper-operator/pull/406
[#421]: https://github.com/stackabletech/zookeeper-operator/pull/421

## [0.8.0] - 2021-12-22

## [0.7.0] - 2021-12-20

### Changed

- Migrated to StatefulSet rather than direct Pod management ([#263]).
- Migrated to PersistentVolumeClaim rather than manual sticky scheduling ([#263]).

[#263]: https://github.com/stackabletech/zookeeper-operator/pull/263

## [0.6.0] - 2021-12-06

## [0.5.0] - 2021-11-12

### Changed

- `operator-rs` `0.3.0` → `0.4.0` ([#255]).
- Adapted pod image and container command to docker image ([#255]).
- Adapted documentation to represent new workflow with docker images ([#255]).

[#255]: https://github.com/stackabletech/zookeeper-operator/pull/255

## [0.4.1] - 2021-10-27

### Added

- `process_command` to reconcile loop for command handling ([#223]).
- `rust/crd/lib/command.rs` for command CRDs
- Trait implementations for command handling for the cluster and status ([#223]):
  - `HasCurrentCommand` to manipulate the current_command in the status
  - `HasClusterExecutionStatus` to access cluster_execution_status in the status
  - `HasRoleRestartOrder` to determine the restart order of different roles
  - `HasCommands` to provide all supported commands like Restart, Start, Stop ...
  - `CanBeRolling` to perform a rolling restart
  - `HasRoles` to run a command only on a subset of roles
- Generated CRDs for Restart, Start, Stop ([#223]).
- Example custom resources for Restart, Start, Stop ([#223]).

### Changed

- Switched to operator-rs tag 0.3.0 ([#251])
- Use `identity::LabeledPodIdentityFactory` to generate pod ids. ([#217])
- Fix `ZookeeperCluster` conditions overwriting each other ([#228])
- BREAKING: renamed crd/util.rs to crd/discovery.rs ([#230]).

### Fixed

- Fixed a bug where `wait_until_crds_present` only reacted to the main CRD, not the commands ([#251]).
- The ZooKeeper discovery now correctly uses the "client" container port from the pod instead of defaulting to 2181 which will only work if the default port is used ([#230]).

[#251]: https://github.com/stackabletech/zookeeper-operator/pull/251
[#230]: https://github.com/stackabletech/zookeeper-operator/pull/230
[#223]: https://github.com/stackabletech/zookeeper-operator/pull/223
[#217]: https://github.com/stackabletech/zookeeper-operator/pull/217
[#228]: https://github.com/stackabletech/zookeeper-operator/pull/228

## [0.4.0] - 2021-09-21

### Changed

- `kube-rs`: `0.59` → `0.60` ([#214]).
- `k8s-openapi` features: `v1_21` → `v1_22` ([#214]).

[#214]: https://github.com/stackabletech/zookeeper-operator/pull/214

## [0.3.0] - 2021-09-20

### Added

- Added versioning code from operator-rs for up and downgrades ([#210]).
- Added `ProductVersion` to status ([#210]).
- Added `PodToNodeMapping` to status ([#209]).

### Changed

- Using scheduler with history from operator-rs instead of random node selection([#209]).

### Removed

- Code for version handling ([#210]).
- Removed `current_version` and `target_version` from cluster status ([#210]).
- Removed `assign_ids`, `read_pod_information` and anything id related which is now covered by the scheduler ([#209]).
- Removed warning for replicas and node id problems from docs ([#209]).
- Set right yaml indentation for the usage examples in docs ([#209]).

[#209]: https://github.com/stackabletech/zookeeper-operator/pull/209
[#210]: https://github.com/stackabletech/zookeeper-operator/pull/210

## [0.2.0] - 2021-09-14

### Changed

- **Breaking:** Repository structure was changed and the -server crate renamed to -binary. As part of this change the -server suffix was removed from both the package name for os packages and the name of the executable ([#197]).

[#197]: https://github.com/stackabletech/zookeeper-operator/pull/197

## [0.1.0] - 2021.09.07

### Added

- Initial release<|MERGE_RESOLUTION|>--- conflicted
+++ resolved
@@ -4,20 +4,17 @@
 
 ## [Unreleased]
 
-<<<<<<< HEAD
+### Added
+
+- Default stackableVersion to operator version ([#711]).
+
 ### Changed
 
 - `vector` `0.26.0` -> `0.31.0` ([#709]).
 - `operator-rs` `0.44.0` -> `0.45.0` ([#709]).
 
 [#709]: https://github.com/stackabletech/zookeeper-operator/pull/709
-=======
-### Added
-
-- Default stackableVersion to operator version ([#711]).
-
 [#711]: https://github.com/stackabletech/zookeeper-operator/pull/711
->>>>>>> 8a6dc83b
 
 ## [23.7.0] - 2023-07-14
 
