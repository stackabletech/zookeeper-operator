# Changelog

All notable changes to this project will be documented in this file.

## [Unreleased]

<<<<<<< HEAD
### Added

- ZNode path override ([#799]).

[#799]: https://github.com/stackabletech/zookeeper-operator/pull/799
=======
### Changed

- Bump `built`, `clap`, `rstest`, `stackable-operator` and `strum`
  dependencies ([#812]).

[#812]: https://github.com/stackabletech/zookeeper-operator/pull/812
>>>>>>> 5c022c8e

## [24.3.0] - 2024-03-20

### Added

- More CRD documentation ([#749]).
- Helm: support labels in values.yaml ([#763]).
- Support for `3.8.4` ([#783])
- Support for `3.9.2` ([#788]).

### Changed

- Use new label builders ([#757]).
- Use explicit match arms for AuthenticationClassProvider ([#757]).

### Fixed

- `configOverrides` are now able to overwrite configs written by the operator ([#762]).

### Removed

- [BREAKING] Removed legacy node selector on roleGroups ([#757]).
- Support for `3.8.1` ([#771]).

[#749]: https://github.com/stackabletech/zookeeper-operator/pull/749
[#757]: https://github.com/stackabletech/zookeeper-operator/pull/757
[#762]: https://github.com/stackabletech/zookeeper-operator/pull/762
[#763]: https://github.com/stackabletech/zookeeper-operator/pull/763
[#771]: https://github.com/stackabletech/zookeeper-operator/pull/771
[#783]: https://github.com/stackabletech/zookeeper-operator/pull/783
[#788]: https://github.com/stackabletech/zookeeper-operator/pull/788

## [23.11.0] - 2023-11-24

### Added

- Default stackableVersion to operator version ([#711]).
- Configuration overrides for the JVM security properties, such as DNS caching ([#715]).
- Support PodDisruptionBudgets ([#730], [#731]).
- Support for ZooKeeper 3.8.3 added ([#732]).
- Support graceful shutdown ([#740]).

### Changed

- `vector` `0.26.0` -> `0.33.0` ([#709], [#732]).
- Let secret-operator handle certificate conversion ([#695]).
- [BREAKING]: removed the `logging` layer in the `clusterConfig` CRD to make logging config consistent with other operators ([#739]).

## Removed

- Support for ZooKeeper 3.5.8, 3.6.3, 3.7.0, 3.8.0 ([#732]).

[#695]: https://github.com/stackabletech/zookeeper-operator/pull/695
[#709]: https://github.com/stackabletech/zookeeper-operator/pull/709
[#711]: https://github.com/stackabletech/zookeeper-operator/pull/711
[#715]: https://github.com/stackabletech/zookeeper-operator/pull/715
[#730]: https://github.com/stackabletech/zookeeper-operator/pull/730
[#731]: https://github.com/stackabletech/zookeeper-operator/pull/731
[#732]: https://github.com/stackabletech/zookeeper-operator/pull/732
[#739]: https://github.com/stackabletech/zookeeper-operator/pull/739
[#740]: https://github.com/stackabletech/zookeeper-operator/pull/740

## [23.7.0] - 2023-07-14

### Added

- Generate OLM bundle for Release 23.4.0 ([#672]).
- Expose `ZOOKEEPER_CLIENT_PORT` in discovery CM ([#675], [#676]).
- Support for ZooKeeper `3.8.1` ([#689]).
- Set explicit resources on all containers ([#693], [#699]).
- Added kuttl test suites ([#696]).
- Support podOverrides ([#698], [#702]).

### Fixed

- Missing CRD defaults for `status.conditions` field ([#682]).
- Increase the size limit of the log volume ([#704]).

### Changed

- Operator-rs: `0.40.2` -> `0.44.0` ([#673], [#693], [#697], [#704]).
- Use 0.0.0-dev product images for testing ([#674])
- Use testing-tools 0.2.0 ([#674])
- Run as root group ([#680])

[#672]: https://github.com/stackabletech/zookeeper-operator/pull/672
[#673]: https://github.com/stackabletech/zookeeper-operator/pull/673
[#674]: https://github.com/stackabletech/zookeeper-operator/pull/674
[#675]: https://github.com/stackabletech/zookeeper-operator/pull/675
[#676]: https://github.com/stackabletech/zookeeper-operator/pull/676
[#680]: https://github.com/stackabletech/zookeeper-operator/pull/680
[#682]: https://github.com/stackabletech/zookeeper-operator/pull/682
[#689]: https://github.com/stackabletech/zookeeper-operator/pull/689
[#693]: https://github.com/stackabletech/zookeeper-operator/pull/693
[#696]: https://github.com/stackabletech/zookeeper-operator/pull/696
[#697]: https://github.com/stackabletech/zookeeper-operator/pull/697
[#698]: https://github.com/stackabletech/zookeeper-operator/pull/698
[#699]: https://github.com/stackabletech/zookeeper-operator/pull/699
[#702]: https://github.com/stackabletech/zookeeper-operator/pull/702
[#704]: https://github.com/stackabletech/zookeeper-operator/pull/704

## [23.4.0] - 2023-04-17

### Added

- Generate OLM bundle ([#645]).
- Cluster status conditions ([#658])
- Extend cluster resources for status and cluster operation (paused, stopped) ([#660]).

### Changed

- [BREAKING] Support specifying Service type.
  This enables us to later switch non-breaking to using `ListenerClasses` for the exposure of Services.
  This change is breaking, because - for security reasons - we default to the `cluster-internal` `ListenerClass`.
  If you need your cluster to be accessible from outside of Kubernetes you need to set `clusterConfig.listenerClass`
  to `external-unstable` ([#661]).
- Deploy default and support custom affinities ([#649]).
- Operator-rs: `0.36.0` -> `0.40.2` ([#660], [#663], [#665]).
- Use operator-rs `build_rbac_resources` method ([#665]).

### Fixed

- Bugfix: java heap format ([#651]).
- Fixed operator error when creating the ZNode in a different namespace than the ZookeeperCluster ([#653]).
- Avoid empty log events dated to 1970-01-01 and improve the precision of the
  log event timestamps ([#663]).

[#645]: https://github.com/stackabletech/zookeeper-operator/pull/645
[#649]: https://github.com/stackabletech/zookeeper-operator/pull/649
[#651]: https://github.com/stackabletech/zookeeper-operator/pull/651
[#653]: https://github.com/stackabletech/zookeeper-operator/pull/653
[#658]: https://github.com/stackabletech/zookeeper-operator/pull/658
[#660]: https://github.com/stackabletech/zookeeper-operator/pull/660
[#661]: https://github.com/stackabletech/zookeeper-operator/pull/661
[#663]: https://github.com/stackabletech/zookeeper-operator/pull/663
[#665]: https://github.com/stackabletech/zookeeper-operator/pull/665

## [23.1.0] - 2023-01-23

### Added

- Log aggregation added ([#588]).

[#588]: https://github.com/stackabletech/zookeeper-operator/pull/588

### Changed

- [BREAKING] Use Product image selection instead of version. `spec.version` has been replaced by `spec.image` ([#599]).
- Updated stackable image versions ([#586]).
- Operator-rs: 0.25.3 -> 0.27.1 ([#591]).
- Fixed bug where ZNode ConfigMaps were not created due to labeling issues ([#592]).
- tokio-zookeeper: 0.1.3 -> 0.2.1 ([#593]).
- Don't run init container as root and avoid chmod and chowning ([#603]).
- Fixed the RoleGroup `selector`. It was not used before. ([#611]).
- [BREAKING] Moved `spec.authentication`, `spec.tls` and `spec.logging` to `spec.clusterConfig`. Consolidated sub field names like `tls.client.secretClass` to `tls.serverSecretClass` ([#612]).
- Changes to be compatible with crate2nix ([#647]).

[#586]: https://github.com/stackabletech/zookeeper-operator/pull/586
[#591]: https://github.com/stackabletech/zookeeper-operator/pull/591
[#592]: https://github.com/stackabletech/zookeeper-operator/pull/592
[#593]: https://github.com/stackabletech/zookeeper-operator/pull/593
[#599]: https://github.com/stackabletech/zookeeper-operator/pull/599
[#603]: https://github.com/stackabletech/zookeeper-operator/pull/603
[#611]: https://github.com/stackabletech/zookeeper-operator/pull/611
[#612]: https://github.com/stackabletech/zookeeper-operator/pull/612
[#647]: https://github.com/stackabletech/zookeeper-operator/pull/647

## [0.12.0] - 2022-11-07

### Added

- Default resource requests (memory and cpu) for ZooKeeper pods ([#563]).

### Changed

- Resources associated with rolegroups that have since been removed from the ZookeeperCluster will now be deleted ([#569]).
- Operator-rs: 0.22.0 -> 0.25.3 ([#569]).

[#569]: https://github.com/stackabletech/zookeeper-operator/pull/569
[#563]: https://github.com/stackabletech/zookeeper-operator/pull/563

## [0.11.0] - 2022-09-06

### Changed

- Operator-rs: 0.21.1 -> 0.22.0 ([#516]).
- Include chart name when installing with a custom release name ([#517], [#518]).
- Fixed bug where client TLS could not be disabled ([#529]).
- Switched init container to tools image ([#533]).
- Fixed client authentication. Now only the provided secretClass is eligible. Split up tls (client/quorum) dirs into separate directories and create key/truststores in different directory ([#533]).
- Replaced python image with testing-tools image for integration tests ([#535]).

[#516]: https://github.com/stackabletech/zookeeper-operator/pull/516
[#517]: https://github.com/stackabletech/zookeeper-operator/pull/517
[#518]: https://github.com/stackabletech/zookeeper-operator/pull/518
[#529]: https://github.com/stackabletech/zookeeper-operator/pull/529
[#533]: https://github.com/stackabletech/zookeeper-operator/pull/533
[#535]: https://github.com/stackabletech/zookeeper-operator/pull/535

## [0.10.0] - 2022-06-23

### Added

- Reconciliation errors are now reported as Kubernetes events ([#408]).
- Use cli argument `watch-namespace` / env var `WATCH_NAMESPACE` to specify
  a single namespace to watch ([#434]).
- Support for ZooKeeper 3.8.0 added ([#464]).
- Integration tests for all supported ZooKeeper versions added ([#464]).
- TLS encryption and authentication support for quorum and client ([#479]).
- PVCs for data storage, cpu and memory limits are now configurable ([#490]).
- OpenShift compatibility: use custom service account and cluster role for product pods ([#505]).

### Changed

- Operator-rs: 0.10.0 -> 0.21.1 ([#408], [#431], [#434], [#454], [#479], [#490]).
- [BREAKING] Specifying the product version has been changed to adhere to [ADR018](https://docs.stackable.tech/home/contributor/adr/ADR018-product_image_versioning.html) instead of just specifying the product version you will now have to add the Stackable image version as well, so `version: 3.5.8` becomes (for example) `version: 3.5.8-stackable0.1.0` ([#487])

[#408]: https://github.com/stackabletech/zookeeper-operator/pull/408
[#431]: https://github.com/stackabletech/zookeeper-operator/pull/431
[#434]: https://github.com/stackabletech/zookeeper-operator/pull/434
[#454]: https://github.com/stackabletech/zookeeper-operator/pull/454
[#464]: https://github.com/stackabletech/zookeeper-operator/pull/464
[#479]: https://github.com/stackabletech/zookeeper-operator/pull/479
[#487]: https://github.com/stackabletech/zookeeper-operator/pull/487
[#490]: https://github.com/stackabletech/zookeeper-operator/pull/490
[#505]: https://github.com/stackabletech/zookeeper-operator/pull/505

## [0.9.0] - 2022-02-14

### Added

- Enabled Prometheus scraping ([#380]).
- ZookeeperZnode.spec.clusterRef.namespace now defaults to .metadata.namespace ([#382]).
- PodSecurityContext.fsGroup to allow write access to mounted volumes ([#406]).
- Added `ZOOKEEPER_HOSTS` and `ZOOKEEPER_CHROOT` to discovery config maps,
  for clients that do not support the composite connection string ([#421]).

### Changed

- Shut down gracefully ([#338]).
- Fixed ACL incompatibility with certain managed K8s providers ([#340]).
- Operator-rs: 0.6.0 -> 0.10.0 ([#352], [#383]).
- Cleanup for `ZookeeperZnode` now succeeds if the linked `ZookeeperCluster` was already deleted ([#384]).

[#338]: https://github.com/stackabletech/zookeeper-operator/pull/338
[#340]: https://github.com/stackabletech/zookeeper-operator/pull/340
[#352]: https://github.com/stackabletech/zookeeper-operator/pull/352
[#380]: https://github.com/stackabletech/zookeeper-operator/pull/380
[#382]: https://github.com/stackabletech/zookeeper-operator/pull/382
[#383]: https://github.com/stackabletech/zookeeper-operator/pull/383
[#384]: https://github.com/stackabletech/zookeeper-operator/pull/384
[#406]: https://github.com/stackabletech/zookeeper-operator/pull/406
[#421]: https://github.com/stackabletech/zookeeper-operator/pull/421

## [0.8.0] - 2021-12-22

## [0.7.0] - 2021-12-20

### Changed

- Migrated to StatefulSet rather than direct Pod management ([#263]).
- Migrated to PersistentVolumeClaim rather than manual sticky scheduling ([#263]).

[#263]: https://github.com/stackabletech/zookeeper-operator/pull/263

## [0.6.0] - 2021-12-06

## [0.5.0] - 2021-11-12

### Changed

- `operator-rs` `0.3.0` → `0.4.0` ([#255]).
- Adapted pod image and container command to docker image ([#255]).
- Adapted documentation to represent new workflow with docker images ([#255]).

[#255]: https://github.com/stackabletech/zookeeper-operator/pull/255

## [0.4.1] - 2021-10-27

### Added

- `process_command` to reconcile loop for command handling ([#223]).
- `rust/crd/lib/command.rs` for command CRDs
- Trait implementations for command handling for the cluster and status ([#223]):
  - `HasCurrentCommand` to manipulate the current_command in the status
  - `HasClusterExecutionStatus` to access cluster_execution_status in the status
  - `HasRoleRestartOrder` to determine the restart order of different roles
  - `HasCommands` to provide all supported commands like Restart, Start, Stop ...
  - `CanBeRolling` to perform a rolling restart
  - `HasRoles` to run a command only on a subset of roles
- Generated CRDs for Restart, Start, Stop ([#223]).
- Example custom resources for Restart, Start, Stop ([#223]).

### Changed

- Switched to operator-rs tag 0.3.0 ([#251])
- Use `identity::LabeledPodIdentityFactory` to generate pod ids. ([#217])
- Fix `ZookeeperCluster` conditions overwriting each other ([#228])
- BREAKING: renamed crd/util.rs to crd/discovery.rs ([#230]).

### Fixed

- Fixed a bug where `wait_until_crds_present` only reacted to the main CRD, not the commands ([#251]).
- The ZooKeeper discovery now correctly uses the "client" container port from the pod instead of defaulting to 2181 which will only work if the default port is used ([#230]).

[#251]: https://github.com/stackabletech/zookeeper-operator/pull/251
[#230]: https://github.com/stackabletech/zookeeper-operator/pull/230
[#223]: https://github.com/stackabletech/zookeeper-operator/pull/223
[#217]: https://github.com/stackabletech/zookeeper-operator/pull/217
[#228]: https://github.com/stackabletech/zookeeper-operator/pull/228

## [0.4.0] - 2021-09-21

### Changed

- `kube-rs`: `0.59` → `0.60` ([#214]).
- `k8s-openapi` features: `v1_21` → `v1_22` ([#214]).

[#214]: https://github.com/stackabletech/zookeeper-operator/pull/214

## [0.3.0] - 2021-09-20

### Added

- Added versioning code from operator-rs for up and downgrades ([#210]).
- Added `ProductVersion` to status ([#210]).
- Added `PodToNodeMapping` to status ([#209]).

### Changed

- Using scheduler with history from operator-rs instead of random node selection([#209]).

### Removed

- Code for version handling ([#210]).
- Removed `current_version` and `target_version` from cluster status ([#210]).
- Removed `assign_ids`, `read_pod_information` and anything id related which is now covered by the scheduler ([#209]).
- Removed warning for replicas and node id problems from docs ([#209]).
- Set right yaml indentation for the usage examples in docs ([#209]).

[#209]: https://github.com/stackabletech/zookeeper-operator/pull/209
[#210]: https://github.com/stackabletech/zookeeper-operator/pull/210

## [0.2.0] - 2021-09-14

### Changed

- **Breaking:** Repository structure was changed and the -server crate renamed to -binary. As part of this change the -server suffix was removed from both the package name for os packages and the name of the executable ([#197]).

[#197]: https://github.com/stackabletech/zookeeper-operator/pull/197

## [0.1.0] - 2021.09.07

### Added

- Initial release<|MERGE_RESOLUTION|>--- conflicted
+++ resolved
@@ -4,20 +4,18 @@
 
 ## [Unreleased]
 
-<<<<<<< HEAD
 ### Added
 
 - ZNode path override ([#799]).
 
-[#799]: https://github.com/stackabletech/zookeeper-operator/pull/799
-=======
+
 ### Changed
 
 - Bump `built`, `clap`, `rstest`, `stackable-operator` and `strum`
   dependencies ([#812]).
 
+[#799]: https://github.com/stackabletech/zookeeper-operator/pull/799
 [#812]: https://github.com/stackabletech/zookeeper-operator/pull/812
->>>>>>> 5c022c8e
 
 ## [24.3.0] - 2024-03-20
 
