# Changelog

All notable changes to this project will be documented in this file.

## [Unreleased]

<<<<<<< HEAD
### Changed

- Resources associated with rolegroups that have since been removed from the ZookeeperCluster will now be deleted ([#569]).
- Operator-rs: 0.22.0 -> 0.25.3 ([#569]).

[#569]: https://github.com/stackabletech/zookeeper-operator/pull/569
=======
### Added

- Default resource requests (memory and cpu) for ZooKeeper pods ([#563]).

[#563]: https://github.com/stackabletech/zookeeper-operator/pull/563
>>>>>>> 8b9b3769

## [0.11.0] - 2022-09-06

### Changed

- Operator-rs: 0.21.1 -> 0.22.0 ([#516]).
- Include chart name when installing with a custom release name ([#517], [#518]).
- Fixed bug where client TLS could not be disabled ([#529]).
- Switched init container to tools image ([#533]).
- Fixed client authentication. Now only the provided secretClass is eligible. Split up tls (client/quorum) dirs into separate directories and create key/truststores in different directory ([#533]).
- Replaced python image with testing-tools image for integration tests ([#535]).

[#516]: https://github.com/stackabletech/zookeeper-operator/pull/516
[#517]: https://github.com/stackabletech/zookeeper-operator/pull/517
[#518]: https://github.com/stackabletech/zookeeper-operator/pull/518
[#529]: https://github.com/stackabletech/zookeeper-operator/pull/529
[#533]: https://github.com/stackabletech/zookeeper-operator/pull/533
[#535]: https://github.com/stackabletech/zookeeper-operator/pull/535

## [0.10.0] - 2022-06-23

### Added

- Reconciliation errors are now reported as Kubernetes events ([#408]).
- Use cli argument `watch-namespace` / env var `WATCH_NAMESPACE` to specify
  a single namespace to watch ([#434]).
- Support for ZooKeeper 3.8.0 added ([#464]).
- Integration tests for all supported ZooKeeper versions added ([#464]).
- TLS encryption and authentication support for quorum and client ([#479]).
- PVCs for data storage, cpu and memory limits are now configurable ([#490]).
- OpenShift compatibility: use custom service account and cluster role for product pods ([#505]).

### Changed

- Operator-rs: 0.10.0 -> 0.21.1 ([#408], [#431], [#434], [#454], [#479], [#490]).
- [BREAKING] Specifying the product version has been changed to adhere to [ADR018](https://docs.stackable.tech/home/contributor/adr/ADR018-product_image_versioning.html) instead of just specifying the product version you will now have to add the Stackable image version as well, so `version: 3.5.8` becomes (for example) `version: 3.5.8-stackable0.1.0` ([#487])

[#408]: https://github.com/stackabletech/zookeeper-operator/pull/408
[#431]: https://github.com/stackabletech/zookeeper-operator/pull/431
[#434]: https://github.com/stackabletech/zookeeper-operator/pull/434
[#454]: https://github.com/stackabletech/zookeeper-operator/pull/454
[#464]: https://github.com/stackabletech/zookeeper-operator/pull/464
[#479]: https://github.com/stackabletech/zookeeper-operator/pull/479
[#487]: https://github.com/stackabletech/zookeeper-operator/pull/487
[#490]: https://github.com/stackabletech/zookeeper-operator/pull/490
[#505]: https://github.com/stackabletech/zookeeper-operator/pull/505

## [0.9.0] - 2022-02-14

### Added

- Enabled Prometheus scraping ([#380]).
- ZookeeperZnode.spec.clusterRef.namespace now defaults to .metadata.namespace ([#382]).
- PodSecurityContext.fsGroup to allow write access to mounted volumes ([#406]).
- Added `ZOOKEEPER_HOSTS` and `ZOOKEEPER_CHROOT` to discovery config maps,
  for clients that do not support the composite connection string ([#421]).

### Changed

- Shut down gracefully ([#338]).
- Fixed ACL incompatibility with certain managed K8s providers ([#340]).
- Operator-rs: 0.6.0 -> 0.10.0 ([#352], [#383]).
- Cleanup for `ZookeeperZnode` now succeeds if the linked `ZookeeperCluster` was already deleted ([#384]).

[#338]: https://github.com/stackabletech/zookeeper-operator/pull/338
[#340]: https://github.com/stackabletech/zookeeper-operator/pull/340
[#352]: https://github.com/stackabletech/zookeeper-operator/pull/352
[#380]: https://github.com/stackabletech/zookeeper-operator/pull/380
[#382]: https://github.com/stackabletech/zookeeper-operator/pull/382
[#383]: https://github.com/stackabletech/zookeeper-operator/pull/383
[#384]: https://github.com/stackabletech/zookeeper-operator/pull/384
[#406]: https://github.com/stackabletech/zookeeper-operator/pull/406
[#421]: https://github.com/stackabletech/zookeeper-operator/pull/421

## [0.8.0] - 2021-12-22

## [0.7.0] - 2021-12-20

### Changed

- Migrated to StatefulSet rather than direct Pod management ([#263]).
- Migrated to PersistentVolumeClaim rather than manual sticky scheduling ([#263]).

[#263]: https://github.com/stackabletech/zookeeper-operator/pull/263

## [0.6.0] - 2021-12-06

## [0.5.0] - 2021-11-12

### Changed

- `operator-rs` `0.3.0` → `0.4.0` ([#255]).
- Adapted pod image and container command to docker image ([#255]).
- Adapted documentation to represent new workflow with docker images ([#255]).

[#255]: https://github.com/stackabletech/zookeeper-operator/pull/255

## [0.4.1] - 2021-10-27

### Added

- `process_command` to reconcile loop for command handling ([#223]).
- `rust/crd/lib/command.rs` for command CRDs
- Trait implementations for command handling for the cluster and status ([#223]):
  - `HasCurrentCommand` to manipulate the current_command in the status
  - `HasClusterExecutionStatus` to access cluster_execution_status in the status
  - `HasRoleRestartOrder` to determine the restart order of different roles
  - `HasCommands` to provide all supported commands like Restart, Start, Stop ...
  - `CanBeRolling` to perform a rolling restart
  - `HasRoles` to run a command only on a subset of roles
- Generated CRDs for Restart, Start, Stop ([#223]).
- Example custom resources for Restart, Start, Stop ([#223]).

### Changed

- Switched to operator-rs tag 0.3.0 ([#251])
- Use `identity::LabeledPodIdentityFactory` to generate pod ids. ([#217])
- Fix `ZookeeperCluster` conditions overwriting each other ([#228])
- BREAKING: renamed crd/util.rs to crd/discovery.rs ([#230]).

### Fixed

- Fixed a bug where `wait_until_crds_present` only reacted to the main CRD, not the commands ([#251]).
- The ZooKeeper discovery now correctly uses the "client" container port from the pod instead of defaulting to 2181 which will only work if the default port is used ([#230]).

[#251]: https://github.com/stackabletech/zookeeper-operator/pull/251
[#230]: https://github.com/stackabletech/zookeeper-operator/pull/230
[#223]: https://github.com/stackabletech/zookeeper-operator/pull/223
[#217]: https://github.com/stackabletech/zookeeper-operator/pull/217
[#228]: https://github.com/stackabletech/zookeeper-operator/pull/228

## [0.4.0] - 2021-09-21

### Changed

- `kube-rs`: `0.59` → `0.60` ([#214]).
- `k8s-openapi` features: `v1_21` → `v1_22` ([#214]).

[#214]: https://github.com/stackabletech/zookeeper-operator/pull/214

## [0.3.0] - 2021-09-20

### Added

- Added versioning code from operator-rs for up and downgrades ([#210]).
- Added `ProductVersion` to status ([#210]).
- Added `PodToNodeMapping` to status ([#209]).

### Changed

- Using scheduler with history from operator-rs instead of random node selection([#209]).

### Removed

- Code for version handling ([#210]).
- Removed `current_version` and `target_version` from cluster status ([#210]).
- Removed `assign_ids`, `read_pod_information` and anything id related which is now covered by the scheduler ([#209]).
- Removed warning for replicas and node id problems from docs ([#209]).
- Set right yaml indentation for the usage examples in docs ([#209]).

[#209]: https://github.com/stackabletech/zookeeper-operator/pull/209
[#210]: https://github.com/stackabletech/zookeeper-operator/pull/210

## [0.2.0] - 2021-09-14

### Changed

- **Breaking:** Repository structure was changed and the -server crate renamed to -binary. As part of this change the -server suffix was removed from both the package name for os packages and the name of the executable ([#197]).

[#197]: https://github.com/stackabletech/zookeeper-operator/pull/197

## [0.1.0] - 2021.09.07

### Added

- Initial release<|MERGE_RESOLUTION|>--- conflicted
+++ resolved
@@ -4,20 +4,17 @@
 
 ## [Unreleased]
 
-<<<<<<< HEAD
+### Added
+
+- Default resource requests (memory and cpu) for ZooKeeper pods ([#563]).
+
 ### Changed
 
 - Resources associated with rolegroups that have since been removed from the ZookeeperCluster will now be deleted ([#569]).
 - Operator-rs: 0.22.0 -> 0.25.3 ([#569]).
 
 [#569]: https://github.com/stackabletech/zookeeper-operator/pull/569
-=======
-### Added
-
-- Default resource requests (memory and cpu) for ZooKeeper pods ([#563]).
-
 [#563]: https://github.com/stackabletech/zookeeper-operator/pull/563
->>>>>>> 8b9b3769
 
 ## [0.11.0] - 2022-09-06
 
