---
apiVersion: apiextensions.k8s.io/v1
kind: CustomResourceDefinition
metadata:
  name: zookeeperclusters.zookeeper.stackable.tech
spec:
  group: zookeeper.stackable.tech
  names:
    kind: ZookeeperCluster
    plural: zookeeperclusters
    shortNames:
      - zk
    singular: zookeepercluster
  scope: Namespaced
  versions:
    - name: v1alpha1
      schema:
        openAPIV3Schema:
          description: "Auto-generated derived type for ZookeeperClusterSpec via `CustomResource`"
          properties:
            spec:
              properties:
                servers:
                  properties:
                    cliOverrides:
                      additionalProperties:
                        type: string
                      nullable: true
                      type: object
                    config:
                      nullable: true
                      properties:
                        adminPort:
                          format: uint16
                          minimum: 0.0
                          nullable: true
                          type: integer
                        clientPort:
                          format: uint16
                          minimum: 0.0
                          nullable: true
                          type: integer
                        dataDir:
                          nullable: true
                          type: string
                        initLimit:
                          format: uint32
                          minimum: 0.0
                          nullable: true
                          type: integer
                        metricsPort:
                          format: uint16
                          minimum: 0.0
                          nullable: true
                          type: integer
                        syncLimit:
                          format: uint32
                          minimum: 0.0
                          nullable: true
                          type: integer
                        tickTime:
                          format: uint32
                          minimum: 0.0
                          nullable: true
                          type: integer
                      type: object
                    configOverrides:
                      additionalProperties:
                        additionalProperties:
                          type: string
                        type: object
                      nullable: true
                      type: object
                    envOverrides:
                      additionalProperties:
                        type: string
                      nullable: true
                      type: object
                    roleGroups:
                      additionalProperties:
                        properties:
                          cliOverrides:
                            additionalProperties:
                              type: string
                            nullable: true
                            type: object
                          config:
                            nullable: true
                            properties:
                              adminPort:
                                format: uint16
                                minimum: 0.0
                                nullable: true
                                type: integer
                              clientPort:
                                format: uint16
                                minimum: 0.0
                                nullable: true
                                type: integer
                              dataDir:
                                nullable: true
                                type: string
                              initLimit:
                                format: uint32
                                minimum: 0.0
                                nullable: true
                                type: integer
                              metricsPort:
                                format: uint16
                                minimum: 0.0
                                nullable: true
                                type: integer
                              syncLimit:
                                format: uint32
                                minimum: 0.0
                                nullable: true
                                type: integer
                              tickTime:
                                format: uint32
                                minimum: 0.0
                                nullable: true
                                type: integer
                            type: object
                          configOverrides:
                            additionalProperties:
                              additionalProperties:
                                type: string
                              type: object
                            nullable: true
                            type: object
                          envOverrides:
                            additionalProperties:
                              type: string
                            nullable: true
                            type: object
                          replicas:
                            format: uint16
                            minimum: 0.0
                            nullable: true
                            type: integer
                          selector:
                            description: A label selector is a label query over a set of resources. The result of matchLabels and matchExpressions are ANDed. An empty label selector matches all objects. A null label selector matches no objects.
                            properties:
                              matchExpressions:
                                description: matchExpressions is a list of label selector requirements. The requirements are ANDed.
                                items:
                                  description: "A label selector requirement is a selector that contains values, a key, and an operator that relates the key and values."
                                  properties:
                                    key:
                                      description: key is the label key that the selector applies to.
                                      type: string
                                    operator:
                                      description: "operator represents a key's relationship to a set of values. Valid operators are In, NotIn, Exists and DoesNotExist."
                                      type: string
                                    values:
                                      description: "values is an array of string values. If the operator is In or NotIn, the values array must be non-empty. If the operator is Exists or DoesNotExist, the values array must be empty. This array is replaced during a strategic merge patch."
                                      items:
                                        type: string
                                      type: array
                                  required:
                                    - key
                                    - operator
                                  type: object
                                type: array
                              matchLabels:
                                additionalProperties:
                                  type: string
                                description: "matchLabels is a map of {key,value} pairs. A single {key,value} in the matchLabels map is equivalent to an element of matchExpressions, whose key field is \"key\", the operator is \"In\", and the values array contains only \"value\". The requirements are ANDed."
                                type: object
                            type: object
                        required:
                          - selector
                        type: object
                      type: object
                  required:
                    - roleGroups
                  type: object
                version:
                  enum:
                    - 3.4.14
                    - 3.5.8
                  type: string
              required:
                - servers
                - version
              type: object
            status:
              nullable: true
              properties:
                conditions:
                  items:
                    properties:
                      lastTransitionTime:
                        description: "lastTransitionTime is the last time the condition transitioned from one status to another. This should be when the underlying condition changed.  If that is not known, then using the time when the API field changed is acceptable."
                        format: date-time
                        type: string
                      message:
                        description: message is a human readable message indicating details about the transition. This may be an empty string.
                        type: string
                      observedGeneration:
                        description: "observedGeneration represents the .metadata.generation that the condition was set based upon. For instance, if .metadata.generation is currently 12, but the .status.conditions[x].observedGeneration is 9, the condition is out of date with respect to the current state of the instance."
                        format: int64
                        type: integer
                      reason:
                        description: "reason contains a programmatic identifier indicating the reason for the condition's last transition. Producers of specific condition types may define expected values and meanings for this field, and whether the values are considered a guaranteed API. The value should be a CamelCase string. This field may not be empty."
                        type: string
                      status:
                        default: Unknown
                        description: "status of the condition, one of True, False, Unknown."
                        enum:
                          - Unknown
                          - "True"
                          - "False"
                        type: string
                      type:
                        description: type of condition in CamelCase or in foo.example.com/CamelCase.
                        pattern: "^([A-Za-z0-9][-A-Za-z0-9_.]*)?[A-Za-z0-9]$"
                        type: string
                    required:
                      - lastTransitionTime
                      - message
                      - reason
                      - status
                      - type
                    type: object
                  type: array
                  x-kubernetes-list-map-keys:
                    - type
                  x-kubernetes-list-type: map
<<<<<<< HEAD
                currentVersion:
                  enum:
                    - 3.4.14
                    - 3.5.8
                  nullable: true
                  type: string
                history:
                  nullable: true
                  properties:
                    mapping:
                      additionalProperties:
                        properties:
                          name:
                            type: string
                        required:
                          - name
                        type: object
                      type: object
                  required:
                    - mapping
                  type: object
                targetVersion:
                  enum:
                    - 3.4.14
                    - 3.5.8
=======
                version:
                  description: The version of the product provided by the operator. Split into current and target version in order track upgrading and downgrading progress.
>>>>>>> 12dd1b85
                  nullable: true
                  properties:
                    current:
                      enum:
                        - 3.4.14
                        - 3.5.8
                      nullable: true
                      type: string
                    target:
                      enum:
                        - 3.4.14
                        - 3.5.8
                      nullable: true
                      type: string
                  type: object
              type: object
          required:
            - spec
          title: ZookeeperCluster
          type: object
      served: true
      storage: true
      subresources:
        status: {}<|MERGE_RESOLUTION|>--- conflicted
+++ resolved
@@ -227,36 +227,8 @@
                   x-kubernetes-list-map-keys:
                     - type
                   x-kubernetes-list-type: map
-<<<<<<< HEAD
-                currentVersion:
-                  enum:
-                    - 3.4.14
-                    - 3.5.8
-                  nullable: true
-                  type: string
-                history:
-                  nullable: true
-                  properties:
-                    mapping:
-                      additionalProperties:
-                        properties:
-                          name:
-                            type: string
-                        required:
-                          - name
-                        type: object
-                      type: object
-                  required:
-                    - mapping
-                  type: object
-                targetVersion:
-                  enum:
-                    - 3.4.14
-                    - 3.5.8
-=======
                 version:
                   description: The version of the product provided by the operator. Split into current and target version in order track upgrading and downgrading progress.
->>>>>>> 12dd1b85
                   nullable: true
                   properties:
                     current:
