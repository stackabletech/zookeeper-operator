---
apiVersion: apiextensions.k8s.io/v1
kind: CustomResourceDefinition
metadata:
  name: zookeeperclusters.zookeeper.stackable.tech
spec:
  group: zookeeper.stackable.tech
  names:
    kind: ZookeeperCluster
    plural: zookeeperclusters
    shortNames:
      - zk
    singular: zookeepercluster
  scope: Namespaced
  versions:
    - additionalPrinterColumns: []
      name: v1
      schema:
        openAPIV3Schema:
          description: "Auto-generated derived type for ZookeeperClusterSpec via `CustomResource`"
          properties:
            spec:
              properties:
                servers:
                  properties:
                    cliOverrides:
                      additionalProperties:
                        nullable: true
                        type: string
                      nullable: true
                      type: object
                    config:
                      nullable: true
                      properties:
                        clientPort:
                          format: uint16
                          minimum: 0.0
                          nullable: true
                          type: integer
                        dataDir:
                          nullable: true
                          type: string
                        initLimit:
                          format: uint32
                          minimum: 0.0
                          nullable: true
                          type: integer
                        syncLimit:
                          format: uint32
                          minimum: 0.0
                          nullable: true
                          type: integer
                        tickTime:
                          format: uint32
                          minimum: 0.0
                          nullable: true
                          type: integer
                      type: object
                    configOverrides:
                      additionalProperties:
                        additionalProperties:
                          type: string
                        type: object
                      nullable: true
                      type: object
                    envOverrides:
                      additionalProperties:
                        type: string
                      nullable: true
                      type: object
                    roleGroups:
                      additionalProperties:
                        properties:
                          cliOverrides:
                            additionalProperties:
                              nullable: true
                              type: string
                            nullable: true
                            type: object
                          config:
                            nullable: true
                            properties:
                              clientPort:
<<<<<<< HEAD
                                format: uint32
=======
                                format: uint16
>>>>>>> 7ff73e54
                                minimum: 0.0
                                nullable: true
                                type: integer
                              dataDir:
                                nullable: true
                                type: string
                              initLimit:
                                format: uint32
                                minimum: 0.0
                                nullable: true
                                type: integer
                              syncLimit:
                                format: uint32
                                minimum: 0.0
                                nullable: true
                                type: integer
                              tickTime:
                                format: uint32
                                minimum: 0.0
                                nullable: true
                                type: integer
<<<<<<< HEAD
=======
                            type: object
                          configOverrides:
                            additionalProperties:
                              additionalProperties:
                                type: string
                              type: object
                            nullable: true
                            type: object
                          envOverrides:
                            additionalProperties:
                              type: string
                            nullable: true
>>>>>>> 7ff73e54
                            type: object
                          instances:
                            format: uint16
                            minimum: 0.0
                            type: integer
                          selector:
                            description: A label selector is a label query over a set of resources. The result of matchLabels and matchExpressions are ANDed. An empty label selector matches all objects. A null label selector matches no objects.
                            properties:
                              matchExpressions:
                                description: matchExpressions is a list of label selector requirements. The requirements are ANDed.
                                items:
                                  description: "A label selector requirement is a selector that contains values, a key, and an operator that relates the key and values."
                                  properties:
                                    key:
                                      description: key is the label key that the selector applies to.
                                      type: string
                                    operator:
                                      description: "operator represents a key's relationship to a set of values. Valid operators are In, NotIn, Exists and DoesNotExist."
                                      type: string
                                    values:
                                      description: "values is an array of string values. If the operator is In or NotIn, the values array must be non-empty. If the operator is Exists or DoesNotExist, the values array must be empty. This array is replaced during a strategic merge patch."
                                      items:
                                        type: string
                                      type: array
                                  required:
                                    - key
                                    - operator
                                  type: object
                                type: array
                              matchLabels:
                                additionalProperties:
                                  type: string
                                description: "matchLabels is a map of {key,value} pairs. A single {key,value} in the matchLabels map is equivalent to an element of matchExpressions, whose key field is \"key\", the operator is \"In\", and the values array contains only \"value\". The requirements are ANDed."
                                type: object
                            type: object
                        required:
                          - instances
                          - selector
                        type: object
                      type: object
                  required:
                    - roleGroups
                  type: object
                version:
                  enum:
                    - 3.4.14
                    - 3.5.8
                  type: string
              required:
                - servers
                - version
              type: object
            status:
              nullable: true
              properties:
                conditions:
                  items:
                    properties:
                      lastTransitionTime:
                        description: "lastTransitionTime is the last time the condition transitioned from one status to another. This should be when the underlying condition changed.  If that is not known, then using the time when the API field changed is acceptable."
                        format: date-time
                        type: string
                      message:
                        description: message is a human readable message indicating details about the transition. This may be an empty string.
                        type: string
                      observedGeneration:
                        description: "observedGeneration represents the .metadata.generation that the condition was set based upon. For instance, if .metadata.generation is currently 12, but the .status.conditions[x].observedGeneration is 9, the condition is out of date with respect to the current state of the instance."
                        format: int64
                        type: integer
                      reason:
                        description: "reason contains a programmatic identifier indicating the reason for the condition's last transition. Producers of specific condition types may define expected values and meanings for this field, and whether the values are considered a guaranteed API. The value should be a CamelCase string. This field may not be empty."
                        type: string
                      status:
                        default: Unknown
                        description: "status of the condition, one of True, False, Unknown."
                        enum:
                          - Unknown
                          - "True"
                          - "False"
                        type: string
                      type:
                        description: type of condition in CamelCase or in foo.example.com/CamelCase.
                        pattern: "^([A-Za-z0-9][-A-Za-z0-9_.]*)?[A-Za-z0-9]$"
                        type: string
                    required:
                      - lastTransitionTime
                      - message
                      - reason
                      - status
                      - type
                    type: object
                  type: array
                  x-kubernetes-list-map-keys:
                    - type
                  x-kubernetes-list-type: map
                currentVersion:
                  enum:
                    - 3.4.14
                    - 3.5.8
                  nullable: true
                  type: string
                targetVersion:
                  enum:
                    - 3.4.14
                    - 3.5.8
                  nullable: true
                  type: string
              type: object
          required:
            - spec
          title: ZookeeperCluster
          type: object
      served: true
      storage: true
      subresources:
        status: {}<|MERGE_RESOLUTION|>--- conflicted
+++ resolved
@@ -81,11 +81,7 @@
                             nullable: true
                             properties:
                               clientPort:
-<<<<<<< HEAD
-                                format: uint32
-=======
                                 format: uint16
->>>>>>> 7ff73e54
                                 minimum: 0.0
                                 nullable: true
                                 type: integer
@@ -107,8 +103,6 @@
                                 minimum: 0.0
                                 nullable: true
                                 type: integer
-<<<<<<< HEAD
-=======
                             type: object
                           configOverrides:
                             additionalProperties:
@@ -121,7 +115,6 @@
                             additionalProperties:
                               type: string
                             nullable: true
->>>>>>> 7ff73e54
                             type: object
                           instances:
                             format: uint16
