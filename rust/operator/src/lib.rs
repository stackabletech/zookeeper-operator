--- conflicted
+++ resolved
@@ -1,3 +1,6 @@
+mod error;
+use crate::error::Error;
+
 use std::collections::{BTreeMap, HashMap};
 use std::future::Future;
 use std::pin::Pin;
@@ -9,11 +12,8 @@
 use k8s_openapi::apimachinery::pkg::apis::meta::v1::Condition;
 use kube::api::{ListParams, ResourceExt};
 use kube::Api;
-<<<<<<< HEAD
-=======
 use tracing::{debug, error, info, trace, warn};
 
->>>>>>> 12dd1b85
 use product_config::types::PropertyNameKind;
 use product_config::ProductConfigManager;
 use serde_json::json;
@@ -41,32 +41,21 @@
 use stackable_operator::role_utils::{
     get_role_and_group_labels, list_eligible_nodes_for_role_and_group, EligibleNodesForRoleAndGroup,
 };
-<<<<<<< HEAD
 use stackable_operator::scheduler;
 use stackable_operator::scheduler::{
     K8SUnboundedHistory, PodToNodeMapping, RoleGroupEligibleNodes, ScheduleStrategy, Scheduler,
     StickyScheduler,
-=======
+};
+use strum::IntoEnumIterator;
+use strum_macros::Display;
+use strum_macros::EnumIter;
+
 use stackable_operator::status::init_status;
 use stackable_operator::versioning::{finalize_versioning, init_versioning};
 use stackable_zookeeper_crd::{
     ZookeeperCluster, ZookeeperClusterSpec, ZookeeperVersion, ADMIN_PORT, APP_NAME, CLIENT_PORT,
     CONFIG_MAP_TYPE_DATA, CONFIG_MAP_TYPE_ID, DATA_DIR, METRICS_PORT,
->>>>>>> 12dd1b85
 };
-use strum::IntoEnumIterator;
-use strum_macros::Display;
-use strum_macros::EnumIter;
-use tracing::{debug, info, trace, warn};
-
-use stackable_zookeeper_crd::{
-    ZookeeperCluster, ZookeeperClusterSpec, ZookeeperClusterStatus, ZookeeperVersion, ADMIN_PORT,
-    APP_NAME, CLIENT_PORT, CONFIG_MAP_TYPE_DATA, CONFIG_MAP_TYPE_ID, DATA_DIR, METRICS_PORT,
-};
-
-use crate::error::Error;
-
-mod error;
 
 const FINALIZER_NAME: &str = "zookeeper.stackable.tech/cleanup";
 const ID_LABEL: &str = "zookeeper.stackable.tech/id";
@@ -84,12 +73,7 @@
 
 struct ZookeeperState {
     context: ReconciliationContext<ZookeeperCluster>,
-<<<<<<< HEAD
-    zk_spec: ZookeeperClusterSpec,
-    zk_status: Option<ZookeeperClusterStatus>,
-=======
     id_information: Option<IdInformation>,
->>>>>>> 12dd1b85
     existing_pods: Vec<Pod>,
     eligible_nodes: EligibleNodesForRoleAndGroup,
     validated_role_config: ValidatedRoleConfigByPropertyKind,
@@ -131,149 +115,6 @@
         Ok(ReconcileFunctionAction::Continue)
     }
 
-<<<<<<< HEAD
-=======
-    // This looks at all currently existing Pods for the current ZookeeperCluster object.
-    // It checks if all the pods are valid (i.e. contain required labels) and then builds an `IdInformation`
-    // object and sets it on the current state.
-    async fn read_existing_pod_information(&mut self) -> ZookeeperReconcileResult {
-        trace!(
-            "Reading existing pod information for {}",
-            self.context.log_name()
-        );
-
-        // We first create a list of all used ids (`myid`) so we know which we can reuse
-        // At the same time we create a map of id to pod for all pods which already exist
-        // Later we fill those up.
-        // It depends on the ZooKeeper version on whether this requires a full restart of the cluster
-        // or whether this can be done dynamically.
-        // This list also includes all ids currently in use by terminating or otherwise not-ready pods.
-        // We never want to use those as long as there's a chance that some process might be actively
-        // using it.
-        // There can be a maximum of 255 (I believe) ids.
-        let mut used_ids = Vec::with_capacity(self.existing_pods.len());
-        let mut node_name_to_pod = HashMap::new(); // This is going to own the pods
-        let mut node_name_to_id = HashMap::new();
-
-        // Iterate over all existing pods and read the label which contains the `myid`
-        for pod in &self.existing_pods {
-            if let Some(PodSpec {
-                node_name: Some(node_name),
-                ..
-            }) = &pod.spec
-            {
-                match pod.metadata.labels.get(ID_LABEL) {
-                    None => {
-                        error!("ZookeeperCluster {}: Pod [{:?}] does not have the `id` label, this is illegal, deleting it.",
-                               self.context.log_name(),
-                               pod);
-                        self.context.client.delete(pod).await?;
-                    }
-                    Some(label) => {
-                        let id = match label.parse::<usize>() {
-                            Ok(id) => id,
-                            Err(_) => {
-                                error!("ZookeeperCluster {}: Pod [{:?}] does have the `id` label but the label ([{}]) cannot be parsed, this is illegal, deleting the pod.",
-                                       self.context.log_name(), pod, label);
-                                self.context.client.delete(pod).await?;
-                                continue;
-                            }
-                        };
-
-                        // Check if we have seen the same id before
-                        // This should never happen and would currently require manual cleanup
-                        if used_ids.contains(&id) {
-                            // TODO: Update status
-                            error!(
-                                "Found a duplicate `myid` [{}] in Pod [{}], we can't recover \
-                                 from this error and you need to clean up manually",
-                                id,
-                                pod.name()
-                            );
-                            return Err(Error::ReconcileError("Found duplicate id".to_string()));
-                        }
-
-                        used_ids.push(id);
-                        node_name_to_id.insert(node_name.clone(), id);
-                        node_name_to_pod.insert(node_name.clone(), pod.clone());
-                    }
-                };
-            } else {
-                error!("ZookeeperCluster {}: Pod [{:?}] does not have any spec or labels, this is illegal, deleting it.",
-                       self.context.log_name(),
-                       pod);
-                self.context.client.delete(pod).await?;
-            }
-        }
-
-        debug!(
-            "ZookeeperCluster {}: Found these myids in use [{:?}]",
-            self.context.log_name(),
-            used_ids
-        );
-
-        let id_information = IdInformation::new(used_ids, node_name_to_pod, node_name_to_id);
-        self.id_information = Some(id_information);
-
-        Ok(ReconcileFunctionAction::Continue)
-    }
-
-    /// This function looks at all the requested servers from the spec and assigns ids to those
-    /// that don't have one yet.
-    /// We do this here - and not later - because we need the id mapping information for the
-    /// ConfigMap generation later.
-    /// NOTE: This method will _not_ work if multiple servers should run on a single node
-    async fn assign_ids(&mut self) -> ZookeeperReconcileResult {
-        trace!("Assigning ids to new servers from the spec",);
-
-        let id_information = self.id_information.as_mut().ok_or_else(|| error::Error::ReconcileError(
-            "id_information missing, this is a programming error and should never happen. Please report in our issue tracker.".to_string(),
-        ))?;
-
-        id_information.used_ids.sort_unstable();
-
-        for role in ZookeeperRole::iter() {
-            if let Some(eligible_nodes_for_role) = self.eligible_nodes.get(&role.to_string()) {
-                for eligible_nodes in eligible_nodes_for_role.values() {
-                    for node in &eligible_nodes.nodes {
-                        let node_name = match &node.metadata.name {
-                            Some(name) => name,
-                            None => continue,
-                        };
-
-                        match id_information.node_name_to_pod.get(node_name) {
-                            None => {
-                                // TODO: Need to check whether the topology has changed. If it has we need to restart all servers depending on the ZK version
-                                let new_id = find_first_missing(&id_information.used_ids);
-
-                                id_information.used_ids.push(new_id);
-                                id_information.used_ids.sort_unstable();
-                                id_information
-                                    .node_name_to_id
-                                    .insert(node_name.clone(), new_id);
-
-                                info!(
-                                    "Assigning new id [{}] to server/node [{}]",
-                                    new_id, node_name
-                                )
-                            }
-                            Some(_) => {
-                                trace!(
-                                    "Pod for node [{}] already exists and is assigned id [{:?}]",
-                                    node_name,
-                                    id_information.node_name_to_id.get(node_name)
-                                );
-                            }
-                        }
-                    }
-                }
-            }
-        }
-
-        Ok(ReconcileFunctionAction::Continue)
-    }
-
->>>>>>> 12dd1b85
     pub async fn create_missing_pods(&mut self) -> ZookeeperReconcileResult {
         trace!("Starting `create_missing_pods`");
 
@@ -284,24 +125,15 @@
         //   - Role groups for this role (user defined)
         for zookeeper_role in ZookeeperRole::iter() {
             if let Some(nodes_for_role) = self.eligible_nodes.get(&zookeeper_role.to_string()) {
-<<<<<<< HEAD
                 for (role_group, eligible_nodes) in nodes_for_role {
-=======
-                for (role_group, eligible_nodes_and_replicas) in nodes_for_role {
->>>>>>> 12dd1b85
                     debug!(
                         "Identify missing pods for [{}] role and group [{}]",
                         zookeeper_role, role_group
                     );
                     trace!(
                         "candidate_nodes[{}]: [{:?}]",
-<<<<<<< HEAD
                         eligible_nodes.nodes.len(),
                         eligible_nodes
-=======
-                        eligible_nodes_and_replicas.nodes.len(),
-                        eligible_nodes_and_replicas
->>>>>>> 12dd1b85
                             .nodes
                             .iter()
                             .map(|node| node.metadata.name.as_ref().unwrap())
@@ -320,15 +152,6 @@
                         "labels: [{:?}]",
                         get_role_and_group_labels(&zookeeper_role.to_string(), role_group)
                     );
-<<<<<<< HEAD
-=======
-                    let nodes_that_need_pods = k8s_utils::find_nodes_that_need_pods(
-                        &eligible_nodes_and_replicas.nodes,
-                        &self.existing_pods,
-                        &get_role_and_group_labels(&zookeeper_role.to_string(), role_group),
-                        eligible_nodes_and_replicas.replicas,
-                    );
->>>>>>> 12dd1b85
 
                     let mut history = match self
                         .zk_status
