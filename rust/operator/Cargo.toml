[package]
authors = ["Lars Francke <lars.francke@stackable.de>"]
description = "Stackable Operator for Apache ZooKeeper - The Operator Library"
edition = "2018"
license = "OSL-3.0"
name = "stackable-zookeeper-operator"
repository = "https://github.com/stackabletech/zookeeper-operator"
version = "0.3.0-nightly"

[dependencies]
product-config = { git = "https://github.com/stackabletech/product-config.git", tag = "0.1.0" }
<<<<<<< HEAD
#stackable-operator = { git = "https://github.com/stackabletech/operator-rs.git", tag = "0.1.0" }
stackable-operator = { git = "https://github.com/stackabletech/operator-rs.git", branch = "track_cluster_state_in_status" }
#stackable-operator = { path = "../../../operator-rs" }
=======
stackable-operator = { git = "https://github.com/stackabletech/operator-rs.git", tag = "0.2.0" }
>>>>>>> 12dd1b85
stackable-zookeeper-crd = { path = "../crd" }

async-trait = "0.1"
futures = "0.3"
k8s-openapi = { version = "0.12", default-features = false }
kube = { version = "0.58", default-features = false, features = ["jsonpatch"] }
serde = { version = "1.0", features = ["derive"] }
serde_json = "1.0"
strum = "0.21"
strum_macros = "0.21"
thiserror = "1.0"
tracing = "0.1"

[dev-dependencies]
rstest = "0.11"<|MERGE_RESOLUTION|>--- conflicted
+++ resolved
@@ -9,13 +9,7 @@
 
 [dependencies]
 product-config = { git = "https://github.com/stackabletech/product-config.git", tag = "0.1.0" }
-<<<<<<< HEAD
-#stackable-operator = { git = "https://github.com/stackabletech/operator-rs.git", tag = "0.1.0" }
-stackable-operator = { git = "https://github.com/stackabletech/operator-rs.git", branch = "track_cluster_state_in_status" }
-#stackable-operator = { path = "../../../operator-rs" }
-=======
 stackable-operator = { git = "https://github.com/stackabletech/operator-rs.git", tag = "0.2.0" }
->>>>>>> 12dd1b85
 stackable-zookeeper-crd = { path = "../crd" }
 
 async-trait = "0.1"
