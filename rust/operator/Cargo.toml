--- conflicted
+++ resolved
@@ -8,10 +8,6 @@
 version = "0.4.1-nightly"
 
 [dependencies]
-<<<<<<< HEAD
-=======
-product-config = { git = "https://github.com/stackabletech/product-config.git", branch = "main" }
->>>>>>> f04e97c9
 stackable-operator = { git = "https://github.com/stackabletech/operator-rs.git", branch = "main" }
 stackable-zookeeper-crd = { path = "../crd" }
 
