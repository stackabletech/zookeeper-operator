--- conflicted
+++ resolved
@@ -96,12 +96,6 @@
                 watcher::Config::default(),
             );
 
-<<<<<<< HEAD
-            let zk_event_recorder = Arc::new(Recorder::new(client.as_kube_client(), Reporter {
-                controller: ZK_FULL_CONTROLLER_NAME.to_string(),
-                instance: None,
-            }));
-=======
             let zk_event_recorder = Arc::new(Recorder::new(
                 client.as_kube_client(),
                 Reporter {
@@ -109,8 +103,6 @@
                     instance: None,
                 },
             ));
-            let zk_store = zk_controller.store();
->>>>>>> ca5c56d5
             let zk_controller = zk_controller
                 .owns(
                     watch_namespace.get_api::<DeserializeGuard<Service>>(&client),
