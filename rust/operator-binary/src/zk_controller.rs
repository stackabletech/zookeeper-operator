//! Ensures that `Pod`s are configured and running for each [`ZookeeperCluster`]

use std::{
    borrow::Cow,
    collections::{BTreeMap, HashMap},
    hash::Hasher,
    sync::Arc,
    time::Duration,
};

use crate::{
    command::create_init_container_command_args,
    discovery::{self, build_discovery_configmaps},
    ObjectRef, APP_NAME,
};
use fnv::FnvHasher;
use snafu::{OptionExt, ResultExt, Snafu};
use stackable_operator::{
    builder::{
        ConfigMapBuilder, ContainerBuilder, ObjectMetaBuilder, PodBuilder,
        SecretOperatorVolumeSourceBuilder, VolumeBuilder,
    },
    commons::authentication::{AuthenticationClass, AuthenticationClassProvider},
    k8s_openapi::{
        api::{
            apps::v1::{StatefulSet, StatefulSetSpec},
            core::v1::{
                ConfigMap, ConfigMapVolumeSource, EmptyDirVolumeSource, EnvVar, EnvVarSource,
                ExecAction, ObjectFieldSelector, PodSecurityContext, Probe, SecurityContext,
                Service, ServicePort, ServiceSpec, Volume,
            },
        },
        apimachinery::pkg::apis::meta::v1::LabelSelector,
    },
    kube::{
        api::DynamicObject,
        runtime::controller::{self, Context},
    },
    labels::{role_group_selector_labels, role_selector_labels},
    logging::controller::ReconcilerError,
    product_config::{
        types::PropertyNameKind, writer::to_java_properties_string, ProductConfigManager,
    },
    product_config_utils::{transform_all_roles_to_config, validate_all_roles_and_groups_config},
    role_utils::RoleGroupRef,
};
use stackable_zookeeper_crd::{
    ZookeeperCluster, ZookeeperClusterStatus, ZookeeperConfig, ZookeeperRole, CLIENT_TLS_DIR,
    QUORUM_TLS_DIR, STACKABLE_CONFIG_DIR, STACKABLE_DATA_DIR, STACKABLE_RW_CONFIG_DIR,
};
use strum::{EnumDiscriminants, IntoStaticStr};

const FIELD_MANAGER_SCOPE: &str = "zookeepercluster";

pub struct Ctx {
    pub client: stackable_operator::client::Client,
    pub product_config: ProductConfigManager,
}

#[derive(Snafu, Debug, EnumDiscriminants)]
#[strum_discriminants(derive(IntoStaticStr))]
#[allow(clippy::enum_variant_names)]
pub enum Error {
    #[snafu(display("object has no namespace"))]
    ObjectHasNoNamespace,
    #[snafu(display("object defines no version"))]
    ObjectHasNoVersion,
    #[snafu(display("object defines no server role"))]
    NoServerRole,
    #[snafu(display("failed to calculate global service name"))]
    GlobalServiceNameNotFound,
    #[snafu(display("failed to calculate service name for role {}", rolegroup))]
    RoleGroupServiceNameNotFound {
        rolegroup: RoleGroupRef<ZookeeperCluster>,
    },
    #[snafu(display("failed to apply global Service"))]
    ApplyRoleService {
        source: stackable_operator::error::Error,
    },
    #[snafu(display("failed to apply Service for {}", rolegroup))]
    ApplyRoleGroupService {
        source: stackable_operator::error::Error,
        rolegroup: RoleGroupRef<ZookeeperCluster>,
    },
    #[snafu(display("failed to build ConfigMap for {}", rolegroup))]
    BuildRoleGroupConfig {
        source: stackable_operator::error::Error,
        rolegroup: RoleGroupRef<ZookeeperCluster>,
    },
    #[snafu(display("failed to apply ConfigMap for {}", rolegroup))]
    ApplyRoleGroupConfig {
        source: stackable_operator::error::Error,
        rolegroup: RoleGroupRef<ZookeeperCluster>,
    },
    #[snafu(display("failed to apply StatefulSet for {}", rolegroup))]
    ApplyRoleGroupStatefulSet {
        source: stackable_operator::error::Error,
        rolegroup: RoleGroupRef<ZookeeperCluster>,
    },
    #[snafu(display("failed to generate product config"))]
    GenerateProductConfig {
        source: stackable_operator::product_config_utils::ConfigError,
    },
    #[snafu(display("invalid product config"))]
    InvalidProductConfig {
        source: stackable_operator::error::Error,
    },
    #[snafu(display("failed to serialize zoo.cfg for {}", rolegroup))]
    SerializeZooCfg {
        source: stackable_operator::product_config::writer::PropertiesWriterError,
        rolegroup: RoleGroupRef<ZookeeperCluster>,
    },
    #[snafu(display("object is missing metadata to build owner reference"))]
    ObjectMissingMetadataForOwnerRef {
        source: stackable_operator::error::Error,
    },
    #[snafu(display("failed to build discovery ConfigMap"))]
    BuildDiscoveryConfig { source: discovery::Error },
    #[snafu(display("failed to apply discovery ConfigMap"))]
    ApplyDiscoveryConfig {
        source: stackable_operator::error::Error,
    },
    #[snafu(display("failed to update status"))]
    ApplyStatus {
        source: stackable_operator::error::Error,
    },
    #[snafu(display("failed to retrieve {}", authentication_class))]
    AuthenticationClassRetrieval {
        source: stackable_operator::error::Error,
        authentication_class: ObjectRef<AuthenticationClass>,
    },
    #[snafu(display(
        "failed to use authentication mechanism {} - supported methods: {:?}",
        method,
        supported
    ))]
    AuthenticationMethodNotSupported {
        authentication_class: ObjectRef<AuthenticationClass>,
        supported: Vec<String>,
        method: String,
    },
    #[snafu(display("invalid java heap config: {source}"))]
    InvalidJavaHeapConfig {
        source: stackable_operator::error::Error,
    },
}
type Result<T, E = Error> = std::result::Result<T, E>;

impl ReconcilerError for Error {
    fn category(&self) -> &'static str {
        ErrorDiscriminants::from(self).into()
    }
    fn secondary_object(&self) -> Option<ObjectRef<DynamicObject>> {
        match self {
            Error::ObjectHasNoNamespace => None,
            Error::ObjectHasNoVersion => None,
            Error::NoServerRole => None,
            Error::GlobalServiceNameNotFound => None,
            Error::RoleGroupServiceNameNotFound { .. } => None,
            Error::ApplyRoleService { .. } => None,
            Error::ApplyRoleGroupService { .. } => None,
            Error::BuildRoleGroupConfig { .. } => None,
            Error::ApplyRoleGroupConfig { .. } => None,
            Error::ApplyRoleGroupStatefulSet { .. } => None,
            Error::GenerateProductConfig { .. } => None,
            Error::InvalidProductConfig { .. } => None,
            Error::SerializeZooCfg { .. } => None,
            Error::ObjectMissingMetadataForOwnerRef { .. } => None,
            Error::BuildDiscoveryConfig { .. } => None,
            Error::ApplyDiscoveryConfig { .. } => None,
            Error::ApplyStatus { .. } => None,
            Error::AuthenticationClassRetrieval {
                authentication_class,
                ..
            } => Some(authentication_class.clone().erase()),
            Error::AuthenticationMethodNotSupported {
                authentication_class,
                ..
            } => Some(authentication_class.clone().erase()),
            Error::InvalidJavaHeapConfig { .. } => None,
        }
    }
}

const PROPERTIES_FILE: &str = "zoo.cfg";

pub async fn reconcile_zk(
    zk: Arc<ZookeeperCluster>,
    ctx: Context<Ctx>,
) -> Result<controller::Action> {
    tracing::info!("Starting reconcile");
    let client = &ctx.get_ref().client;

    let validated_config = validate_all_roles_and_groups_config(
        zk_version(&zk)?,
        &transform_all_roles_to_config(
            &*zk,
            [(
                ZookeeperRole::Server.to_string(),
                (
                    vec![
                        PropertyNameKind::Env,
                        PropertyNameKind::File(PROPERTIES_FILE.to_string()),
                    ],
                    zk.spec.servers.clone().context(NoServerRoleSnafu)?,
                ),
            )]
            .into(),
        )
        .context(GenerateProductConfigSnafu)?,
        &ctx.get_ref().product_config,
        false,
        false,
    )
    .context(InvalidProductConfigSnafu)?;

    let role_server_config = validated_config
        .get(&ZookeeperRole::Server.to_string())
        .map(Cow::Borrowed)
        .unwrap_or_default();

    let client_authentication_class = if let Some(auth_class) = zk.client_tls_authentication_class()
    {
        Some(
            client
                .get::<AuthenticationClass>(&auth_class, None) // AuthenticationClass has ClusterScope
                .await
                .context(AuthenticationClassRetrievalSnafu {
                    authentication_class: ObjectRef::<AuthenticationClass>::new(&auth_class),
                })?,
        )
    } else {
        None
    };

    let server_role_service = build_server_role_service(&zk)?;
    let server_role_service = client
        .apply_patch(
            FIELD_MANAGER_SCOPE,
            &server_role_service,
            &server_role_service,
        )
        .await
        .context(ApplyRoleServiceSnafu)?;
    for (rolegroup_name, rolegroup_config) in role_server_config.iter() {
        let rolegroup = zk.server_rolegroup_ref(rolegroup_name);

        let rg_service = build_server_rolegroup_service(&rolegroup, &zk)?;
        let rg_configmap = build_server_rolegroup_config_map(&rolegroup, &zk, rolegroup_config)?;
        let rg_statefulset = build_server_rolegroup_statefulset(
            &rolegroup,
            &zk,
            rolegroup_config,
            client_authentication_class.as_ref(),
        )?;
        client
            .apply_patch(FIELD_MANAGER_SCOPE, &rg_service, &rg_service)
            .await
            .with_context(|_| ApplyRoleGroupServiceSnafu {
                rolegroup: rolegroup.clone(),
            })?;
        client
            .apply_patch(FIELD_MANAGER_SCOPE, &rg_configmap, &rg_configmap)
            .await
            .with_context(|_| ApplyRoleGroupConfigSnafu {
                rolegroup: rolegroup.clone(),
            })?;
        client
            .apply_patch(FIELD_MANAGER_SCOPE, &rg_statefulset, &rg_statefulset)
            .await
            .with_context(|_| ApplyRoleGroupStatefulSetSnafu {
                rolegroup: rolegroup.clone(),
            })?;
    }

    // std's SipHasher is deprecated, and DefaultHasher is unstable across Rust releases.
    // We don't /need/ stability, but it's still nice to avoid spurious changes where possible.
    let mut discovery_hash = FnvHasher::with_key(0);
    for discovery_cm in build_discovery_configmaps(client, &*zk, &zk, &server_role_service, None)
        .await
        .context(BuildDiscoveryConfigSnafu)?
    {
        let discovery_cm = client
            .apply_patch(FIELD_MANAGER_SCOPE, &discovery_cm, &discovery_cm)
            .await
            .context(ApplyDiscoveryConfigSnafu)?;
        if let Some(generation) = discovery_cm.metadata.resource_version {
            discovery_hash.write(generation.as_bytes())
        }
    }

    let status = ZookeeperClusterStatus {
        // Serialize as a string to discourage users from trying to parse the value,
        // and to keep things flexible if we end up changing the hasher at some point.
        discovery_hash: Some(discovery_hash.finish().to_string()),
    };
    client
        .apply_patch_status(FIELD_MANAGER_SCOPE, &*zk, &status)
        .await
        .context(ApplyStatusSnafu)?;

    Ok(controller::Action::await_change())
}

/// The server-role service is the primary endpoint that should be used by clients that do not perform internal load balancing,
/// including targets outside of the cluster.
///
/// Note that you should generally *not* hard-code clients to use these services; instead, create a [`ZookeeperZnode`](`stackable_zookeeper_crd::ZookeeperZnode`)
/// and use the connection string that it gives you.
pub fn build_server_role_service(zk: &ZookeeperCluster) -> Result<Service> {
    let role_name = ZookeeperRole::Server.to_string();
    let role_svc_name = zk
        .server_role_service_name()
        .context(GlobalServiceNameNotFoundSnafu)?;
    Ok(Service {
        metadata: ObjectMetaBuilder::new()
            .name_and_namespace(zk)
            .name(&role_svc_name)
            .ownerreference_from_resource(zk, None, Some(true))
            .context(ObjectMissingMetadataForOwnerRefSnafu)?
            .with_recommended_labels(zk, APP_NAME, zk_version(zk)?, &role_name, "global")
            .build(),
        spec: Some(ServiceSpec {
            ports: Some(vec![ServicePort {
                name: Some("zk".to_string()),
                port: zk.client_port().into(),
                protocol: Some("TCP".to_string()),
                ..ServicePort::default()
            }]),
            selector: Some(role_selector_labels(zk, APP_NAME, &role_name)),
            type_: Some("NodePort".to_string()),
            ..ServiceSpec::default()
        }),
        status: None,
    })
}

/// The rolegroup [`ConfigMap`] configures the rolegroup based on the configuration given by the administrator
fn build_server_rolegroup_config_map(
    rolegroup: &RoleGroupRef<ZookeeperCluster>,
    zk: &ZookeeperCluster,
    server_config: &HashMap<PropertyNameKind, BTreeMap<String, String>>,
) -> Result<ConfigMap> {
    let mut zoo_cfg = server_config
        .get(&PropertyNameKind::File(PROPERTIES_FILE.to_string()))
        .cloned()
        .unwrap_or_default();
    zoo_cfg.extend(zk.pods().into_iter().flatten().map(|pod| {
        (
            format!("server.{}", pod.zookeeper_myid),
            format!("{}:2888:3888;{}", pod.fqdn(), zk.client_port()),
        )
    }));

    let zoo_cfg = zoo_cfg
        .into_iter()
        .map(|(k, v)| (k, Some(v)))
        .collect::<Vec<_>>();
    ConfigMapBuilder::new()
        .metadata(
            ObjectMetaBuilder::new()
                .name_and_namespace(zk)
                .name(rolegroup.object_name())
                .ownerreference_from_resource(zk, None, Some(true))
                .context(ObjectMissingMetadataForOwnerRefSnafu)?
                .with_recommended_labels(
                    zk,
                    APP_NAME,
                    zk_version(zk)?,
                    &rolegroup.role,
                    &rolegroup.role_group,
                )
                .build(),
        )
        .add_data(
            "zoo.cfg",
            to_java_properties_string(zoo_cfg.iter().map(|(k, v)| (k, v))).with_context(|_| {
                SerializeZooCfgSnafu {
                    rolegroup: rolegroup.clone(),
                }
            })?,
        )
        .build()
        .with_context(|_| BuildRoleGroupConfigSnafu {
            rolegroup: rolegroup.clone(),
        })
}

/// The rolegroup [`Service`] is a headless service that allows direct access to the instances of a certain rolegroup
///
/// This is mostly useful for internal communication between peers, or for clients that perform client-side load balancing.
fn build_server_rolegroup_service(
    rolegroup: &RoleGroupRef<ZookeeperCluster>,
    zk: &ZookeeperCluster,
) -> Result<Service> {
    Ok(Service {
        metadata: ObjectMetaBuilder::new()
            .name_and_namespace(zk)
            .name(&rolegroup.object_name())
            .ownerreference_from_resource(zk, None, Some(true))
            .context(ObjectMissingMetadataForOwnerRefSnafu)?
            .with_recommended_labels(
                zk,
                APP_NAME,
                zk_version(zk)?,
                &rolegroup.role,
                &rolegroup.role_group,
            )
            .with_label("prometheus.io/scrape", "true")
            .build(),
        spec: Some(ServiceSpec {
            cluster_ip: Some("None".to_string()),
            ports: Some(vec![
                ServicePort {
                    name: Some("zk".to_string()),
                    port: zk.client_port().into(),
                    protocol: Some("TCP".to_string()),
                    ..ServicePort::default()
                },
                ServicePort {
                    name: Some("metrics".to_string()),
                    port: 9505,
                    protocol: Some("TCP".to_string()),
                    ..ServicePort::default()
                },
            ]),
            selector: Some(role_group_selector_labels(
                zk,
                APP_NAME,
                &rolegroup.role,
                &rolegroup.role_group,
            )),
            publish_not_ready_addresses: Some(true),
            ..ServiceSpec::default()
        }),
        status: None,
    })
}

/// The rolegroup [`StatefulSet`] runs the rolegroup, as configured by the administrator.
///
/// The [`Pod`](`stackable_operator::k8s_openapi::api::core::v1::Pod`)s are accessible through the corresponding [`Service`] (from [`build_server_rolegroup_service`]).
fn build_server_rolegroup_statefulset(
    rolegroup_ref: &RoleGroupRef<ZookeeperCluster>,
    zk: &ZookeeperCluster,
    server_config: &HashMap<PropertyNameKind, BTreeMap<String, String>>,
    client_authentication_class: Option<&AuthenticationClass>,
) -> Result<StatefulSet> {
    let rolegroup = zk
        .spec
        .servers
        .as_ref()
        .context(NoServerRoleSnafu)?
        .role_groups
        .get(&rolegroup_ref.role_group);
    let zk_version = zk_version(zk)?;
<<<<<<< HEAD
    let image = format!("docker.stackable.tech/stackable/zookeeper:{}", zk_version);
    let env = server_config
=======
    let image = format!(
        "docker.stackable.tech/stackable/zookeeper:{}-stackable0",
        zk_version
    );
    let mut env_vars = server_config
>>>>>>> 03b04e99
        .get(&PropertyNameKind::Env)
        .into_iter()
        .flatten()
        .map(|(k, v)| EnvVar {
            name: k.clone(),
            value: Some(v.clone()),
            ..EnvVar::default()
        })
        .collect::<Vec<_>>();

    let (pvc, resources) = zk.resources(rolegroup_ref);
    // set heap size if available
    let heap_limits = zk
        .heap_limits(&resources)
        .context(InvalidJavaHeapConfigSnafu)?;
    if let Some(heap_limits) = heap_limits {
        env_vars.push(EnvVar {
            name: ZookeeperConfig::ZK_SERVER_HEAP.to_string(),
            value: Some(heap_limits.to_string()),
            ..EnvVar::default()
        });
    }

    let mut container_prepare = ContainerBuilder::new("prepare");
    container_prepare
        .image(&image)
        .command(vec!["sh".to_string(), "-c".to_string()])
        .args(vec![create_init_container_command_args(zk)])
        .add_env_vars(env_vars.clone())
        .add_env_vars(vec![EnvVar {
            name: "POD_NAME".to_string(),
            value_from: Some(EnvVarSource {
                field_ref: Some(ObjectFieldSelector {
                    api_version: Some("v1".to_string()),
                    field_path: "metadata.name".to_string(),
                }),
                ..EnvVarSource::default()
            }),
            ..EnvVar::default()
        }])
        .add_volume_mount("data", STACKABLE_DATA_DIR)
        .add_volume_mount("quorum-tls", QUORUM_TLS_DIR)
        .add_volume_mount("config", STACKABLE_CONFIG_DIR)
        .add_volume_mount("rwconfig", STACKABLE_RW_CONFIG_DIR);

    if zk.is_client_secure() {
        container_prepare.add_volume_mount("client-tls", CLIENT_TLS_DIR);
    }

    let mut container_prepare = container_prepare.build();
    container_prepare
        .security_context
        .get_or_insert_with(SecurityContext::default)
        .run_as_user = Some(0);

    let mut container_zk = ContainerBuilder::new("zookeeper");
    container_zk
        .image(image)
        .args(vec![
            "bin/zkServer.sh".to_string(),
            "start-foreground".to_string(),
            format!("{dir}/zoo.cfg", dir = STACKABLE_RW_CONFIG_DIR),
        ])
        .add_env_vars(env_vars)
        // Only allow the global load balancing service to send traffic to pods that are members of the quorum
        // This also acts as a hint to the StatefulSet controller to wait for each pod to enter quorum before taking down the next
        .readiness_probe(Probe {
            exec: Some(ExecAction {
                command: Some(vec![
                    "bash".to_string(),
                    "-c".to_string(),
                    // We don't have telnet or netcat in the container images, but
                    // we can use Bash's virtual /dev/tcp filesystem to accomplish the same thing
                    format!(
                        "exec 3<>/dev/tcp/localhost/{} && echo srvr >&3 && grep '^Mode: ' <&3",
                        zk.client_port()
                    ),
                ]),
            }),
            period_seconds: Some(1),
            ..Probe::default()
        })
        .add_container_port("zk", zk.client_port().into())
        .add_container_port("zk-leader", 2888)
        .add_container_port("zk-election", 3888)
        .add_container_port("metrics", 9505)
        .add_volume_mount("data", STACKABLE_DATA_DIR)
        .add_volume_mount("config", STACKABLE_CONFIG_DIR)
        .add_volume_mount("rwconfig", STACKABLE_RW_CONFIG_DIR)
        .add_volume_mount("quorum-tls", QUORUM_TLS_DIR)
        .resources(resources);

    if zk.is_client_secure() {
        container_zk.add_volume_mount("client-tls", CLIENT_TLS_DIR);
    }

    let container_zk = container_zk.build();

    let mut pod_builder = PodBuilder::new();
    pod_builder
        .metadata_builder(|m| {
            m.with_recommended_labels(
                zk,
                APP_NAME,
                zk_version,
                &rolegroup_ref.role,
                &rolegroup_ref.role_group,
            )
        })
        .add_init_container(container_prepare)
        .add_container(container_zk)
        .add_volume(Volume {
            name: "config".to_string(),
            config_map: Some(ConfigMapVolumeSource {
                name: Some(rolegroup_ref.object_name()),
                ..ConfigMapVolumeSource::default()
            }),
            ..Volume::default()
        })
        .add_volume(Volume {
            empty_dir: Some(EmptyDirVolumeSource {
                medium: None,
                size_limit: None,
            }),
            name: "rwconfig".to_string(),
            ..Volume::default()
        })
        .add_volume(
            VolumeBuilder::new("quorum-tls")
                .ephemeral(
                    SecretOperatorVolumeSourceBuilder::new(zk.quorum_tls_secret_class())
                        .with_node_scope()
                        .with_pod_scope()
                        .build(),
                )
                .build(),
        )
        .security_context(PodSecurityContext {
            fs_group: Some(1000),
            ..PodSecurityContext::default()
        });

    if zk.is_client_secure() {
        let secret_class = if let Some(auth_class) = client_authentication_class {
            match &auth_class.spec.provider {
                AuthenticationClassProvider::Tls(tls) => tls.client_cert_secret_class.clone(),
                _ => {
                    return Err(Error::AuthenticationMethodNotSupported {
                        authentication_class: ObjectRef::from_obj(auth_class),
                        supported: vec!["tls".to_string()],
                        method: auth_class.spec.provider.to_string(),
                    })
                }
            }
        } else {
            None
        };

        pod_builder.add_volume(
            VolumeBuilder::new("client-tls")
                .ephemeral(
                    SecretOperatorVolumeSourceBuilder::new(
                        secret_class.unwrap_or_else(|| zk.client_tls_secret_class()),
                    )
                    .with_node_scope()
                    .with_pod_scope()
                    .build(),
                )
                .build(),
        );
    }

    let pod_builder = pod_builder.build_template();

    Ok(StatefulSet {
        metadata: ObjectMetaBuilder::new()
            .name_and_namespace(zk)
            .name(&rolegroup_ref.object_name())
            .ownerreference_from_resource(zk, None, Some(true))
            .context(ObjectMissingMetadataForOwnerRefSnafu)?
            .with_recommended_labels(
                zk,
                APP_NAME,
                zk_version,
                &rolegroup_ref.role,
                &rolegroup_ref.role_group,
            )
            .build(),
        spec: Some(StatefulSetSpec {
            pod_management_policy: Some("Parallel".to_string()),
            replicas: if zk.spec.stopped.unwrap_or(false) {
                Some(0)
            } else {
                rolegroup.and_then(|rg| rg.replicas).map(i32::from)
            },
            selector: LabelSelector {
                match_labels: Some(role_group_selector_labels(
                    zk,
                    APP_NAME,
                    &rolegroup_ref.role,
                    &rolegroup_ref.role_group,
                )),
                ..LabelSelector::default()
            },
            service_name: rolegroup_ref.object_name(),
            template: pod_builder,
            volume_claim_templates: Some(pvc),
            ..StatefulSetSpec::default()
        }),
        status: None,
    })
}

pub fn zk_version(zk: &ZookeeperCluster) -> Result<&str> {
    zk.spec.version.as_deref().context(ObjectHasNoVersionSnafu)
}

pub fn error_policy(_error: &Error, _ctx: Context<Ctx>) -> controller::Action {
    controller::Action::requeue(Duration::from_secs(5))
}<|MERGE_RESOLUTION|>--- conflicted
+++ resolved
@@ -454,16 +454,8 @@
         .role_groups
         .get(&rolegroup_ref.role_group);
     let zk_version = zk_version(zk)?;
-<<<<<<< HEAD
     let image = format!("docker.stackable.tech/stackable/zookeeper:{}", zk_version);
     let env = server_config
-=======
-    let image = format!(
-        "docker.stackable.tech/stackable/zookeeper:{}-stackable0",
-        zk_version
-    );
-    let mut env_vars = server_config
->>>>>>> 03b04e99
         .get(&PropertyNameKind::Env)
         .into_iter()
         .flatten()
