--- conflicted
+++ resolved
@@ -104,14 +104,10 @@
     }
 }
 
-<<<<<<< HEAD
 pub async fn reconcile_znode(
     znode: Arc<ZookeeperZnode>,
     ctx: Context<Ctx>,
-) -> Result<ReconcilerAction, Error> {
-=======
-pub async fn reconcile_znode(znode: ZookeeperZnode, ctx: Context<Ctx>) -> Result<ReconcilerAction> {
->>>>>>> 938d4f52
+) -> Result<ReconcilerAction> {
     tracing::info!("Starting reconcile");
     let (ns, uid) = if let ObjectMeta {
         namespace: Some(ns),
@@ -137,63 +133,7 @@
         |ev| async {
             match ev {
                 finalizer::Event::Apply(znode) => {
-<<<<<<< HEAD
-                    znode_mgmt::ensure_znode_exists(&zk_mgmt_addr, &znode_path)
-                        .await
-                        .with_context(|_| EnsureZnodeSnafu {
-                            zk: ObjectRef::from_obj(&zk),
-                            znode_path: &znode_path,
-                        })?;
-
-                    let server_role_service = client
-                        .get::<Service>(
-                            &zk.server_role_service_name()
-                                .with_context(|| NoZkSvcNameSnafu {
-                                    zk: ObjectRef::from_obj(&zk),
-                                })?,
-                            zk.metadata.namespace.as_deref(),
-                        )
-                        .await
-                        .context(FindZkSvcSnafu {
-                            zk: ObjectRef::from_obj(&zk),
-                        })?;
-                    for discovery_cm in build_discovery_configmaps(
-                        client,
-                        &*znode,
-                        &zk,
-                        &server_role_service,
-                        Some(&znode_path),
-                    )
-                    .await
-                    .context(BuildDiscoveryConfigMapSnafu)?
-                    {
-                        client
-                            .apply_patch(FIELD_MANAGER_SCOPE, &discovery_cm, &discovery_cm)
-                            .await
-                            .with_context(|_| ApplyDiscoveryConfigMapSnafu {
-                                cm: ObjectRef::from_obj(&discovery_cm),
-                            })?;
-                    }
-
-                    Ok(ReconcilerAction {
-                        requeue_after: None,
-                    })
-                }
-                finalizer::Event::Cleanup(_znode) => {
-                    // Clean up znode from the ZooKeeper cluster before letting Kubernetes delete the object
-                    znode_mgmt::ensure_znode_missing(&zk_mgmt_addr, &znode_path)
-                        .await
-                        .with_context(|_| EnsureZnodeMissingSnafu {
-                            zk: ObjectRef::from_obj(&zk),
-                            znode_path: &znode_path,
-                        })?;
-                    // No need to delete the ConfigMap, since that has an OwnerReference on the ZookeeperZnode object
-                    Ok(ReconcilerAction {
-                        requeue_after: None,
-                    })
-=======
                     reconcile_apply(client, &znode, zk, &znode_path).await
->>>>>>> 938d4f52
                 }
                 finalizer::Event::Cleanup(_znode) => reconcile_cleanup(zk, &znode_path).await,
             }
@@ -289,16 +229,8 @@
 async fn find_zk_of_znode(
     client: &stackable_operator::client::Client,
     znode: &ZookeeperZnode,
-<<<<<<< HEAD
-) -> Result<ZookeeperCluster, Error> {
+) -> Result<ZookeeperCluster> {
     let zk_ref = &znode.spec.cluster_ref;
-=======
-) -> Result<ZookeeperCluster> {
-    let ZookeeperClusterRef {
-        name: zk_name,
-        namespace: zk_ns,
-    } = &znode.spec.cluster_ref;
->>>>>>> 938d4f52
     if let (Some(zk_name), Some(zk_ns)) = (
         zk_ref.name.as_deref(),
         zk_ref.namespace_relative_from(znode),
