--- conflicted
+++ resolved
@@ -18,15 +18,8 @@
 serde = "1.0.138"
 snafu = "0.7.1"
 strum = { version = "0.24.1", features = ["derive"] }
-<<<<<<< HEAD
-tokio = { version = "1.21.2", features = ["full"] }
+tokio = { version = "1.24.1", features = ["full"] }
 tokio-zookeeper = "0.2.0"
-=======
-tokio = { version = "1.24.1", features = ["full"], package = "tokio" }
-tokio01 = { version = "0.1.22", package = "tokio" }
-tokio-executor = "0.1.10"
-tokio-zookeeper = "0.1.3"
->>>>>>> a682dcc3
 tracing = "0.1.35"
 pin-project = "1.0.11"
 stackable-operator = { git = "https://github.com/stackabletech/operator-rs.git", tag = "0.30.2" }
