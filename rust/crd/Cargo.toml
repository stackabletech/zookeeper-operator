--- conflicted
+++ resolved
@@ -3,15 +3,9 @@
 authors = ["Stackable GmbH <info@stackable.de>"]
 description = "Contains the Apache ZooKeeper CRD structs and utilities"
 license = "OSL-3.0"
-<<<<<<< HEAD
-version = "0.6.0-nightly"
+version = "0.7.0-nightly"
 edition = "2021"
 repository = "https://github.com/stackabletech/zookeeper-operator"
-=======
-name = "stackable-zookeeper-crd"
-repository = "https://github.com/stackabletech/zookeeper-operator"
-version = "0.7.0-nightly"
->>>>>>> 2bc208f3
 
 [dependencies]
 serde = "1.0.130"
