--- conflicted
+++ resolved
@@ -7,14 +7,9 @@
 version = "0.1.0-nightly"
 
 [dependencies]
-<<<<<<< HEAD
 product-config = { git = "https://github.com/stackabletech/product-config.git", branch = "properties_file" }
+stackable-operator = { git = "https://github.com/stackabletech/operator-rs.git", branch = "common_structs" }
 stackable-zookeeper-crd = { path = "../crd" }
-stackable-operator = { git = "https://github.com/stackabletech/operator-rs.git", branch = "common_structs" }
-=======
-stackable-operator = { git = "https://github.com/stackabletech/operator-rs.git", branch = "main" }
-stackable-zookeeper-crd = { path = "../crd" }
->>>>>>> 46d27c9d
 
 async-trait = "0.1"
 futures = "0.3"
