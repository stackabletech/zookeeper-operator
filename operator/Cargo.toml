[package]
authors = ["Lars Francke <lars.francke@stackable.de>"]
description = "Stackable Operator for Apache ZooKeeper - The Operator Library"
edition = "2018"
license = "OSL-3.0"
name = "stackable-zookeeper-operator"
version = "0.1.0-nightly"

[dependencies]
<<<<<<< HEAD
product-config = { git = "https://github.com/stackabletech/product-config.git", branch = "main" }
stackable-operator = { git = "https://github.com/stackabletech/operator-rs.git", branch = "main" }
=======
product-config = { git = "https://github.com/stackabletech/product-config.git", branch = "properties_file" }
stackable-operator = { git = "https://github.com/stackabletech/operator-rs.git", branch = "common_structs" }
>>>>>>> 7ff73e54
stackable-zookeeper-crd = { path = "../crd" }

async-trait = "0.1"
futures = "0.3"
handlebars = "4.0"
k8s-openapi = { version = "0.11", default-features = false, features = ["v1_20"] }
kube = { version = "0.52", default-features = false, features = ["jsonpatch"] }
kube-runtime = "0.52"
serde = { version = "1.0", features = ["derive"] }
serde_json = "1.0"
strum = "0.20"
strum_macros = "0.20"
thiserror = "1.0"
tracing = "0.1"

[dev-dependencies]
rstest = "0.10"<|MERGE_RESOLUTION|>--- conflicted
+++ resolved
@@ -7,13 +7,8 @@
 version = "0.1.0-nightly"
 
 [dependencies]
-<<<<<<< HEAD
-product-config = { git = "https://github.com/stackabletech/product-config.git", branch = "main" }
-stackable-operator = { git = "https://github.com/stackabletech/operator-rs.git", branch = "main" }
-=======
 product-config = { git = "https://github.com/stackabletech/product-config.git", branch = "properties_file" }
 stackable-operator = { git = "https://github.com/stackabletech/operator-rs.git", branch = "common_structs" }
->>>>>>> 7ff73e54
 stackable-zookeeper-crd = { path = "../crd" }
 
 async-trait = "0.1"
