[package]
authors = ["Lars Francke <lars.francke@stackable.de>"]
description = "Stackable Operator for Apache ZooKeeper - The Operator Library"
edition = "2018"
license = "OSL-3.0"
name = "stackable-zookeeper-operator"
version = "0.1.0-nightly"

[dependencies]
<<<<<<< HEAD
product-config = { git = "https://github.com/stackabletech/product-config.git", branch = "main" }
stackable-zookeeper-crd = { path = "../crd" }
=======
>>>>>>> 46d27c9d
stackable-operator = { git = "https://github.com/stackabletech/operator-rs.git", branch = "main" }
stackable-zookeeper-crd = { path = "../crd" }

async-trait = "0.1"
futures = "0.3"
handlebars = "4.0"
k8s-openapi = { version = "0.11", default-features = false, features = ["v1_20"] }
kube = { version = "0.52", default-features = false, features = ["jsonpatch"] }
kube-runtime = "0.52"
serde = { version = "1.0", features = ["derive"] }
serde_json = "1.0"
strum = "0.20"
strum_macros = "0.20"
thiserror = "1.0"
tracing = "0.1"

[dev-dependencies]
rstest = "0.10"<|MERGE_RESOLUTION|>--- conflicted
+++ resolved
@@ -7,11 +7,7 @@
 version = "0.1.0-nightly"
 
 [dependencies]
-<<<<<<< HEAD
 product-config = { git = "https://github.com/stackabletech/product-config.git", branch = "main" }
-stackable-zookeeper-crd = { path = "../crd" }
-=======
->>>>>>> 46d27c9d
 stackable-operator = { git = "https://github.com/stackabletech/operator-rs.git", branch = "main" }
 stackable-zookeeper-crd = { path = "../crd" }
 
