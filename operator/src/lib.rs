#![feature(backtrace)]
mod error;

use crate::error::Error;

use async_trait::async_trait;
use handlebars::Handlebars;
use k8s_openapi::api::core::v1::{
    ConfigMap, ConfigMapVolumeSource, Container, Pod, PodSpec, Volume, VolumeMount,
};
use kube::api::{ListParams, Resource};
use kube::Api;
use serde_json::json;
use tracing::{debug, error, info, trace, warn};

use k8s_openapi::apimachinery::pkg::apis::meta::v1::Condition;
use product_config;
use product_config::types::OptionKind;
use product_config::ProductConfig;
use stackable_operator::client::Client;
use stackable_operator::conditions::ConditionStatus;
use stackable_operator::config_map;
use stackable_operator::controller::Controller;
use stackable_operator::controller::{ControllerStrategy, ReconciliationState};
use stackable_operator::error::OperatorResult;
use stackable_operator::krustlet;
use stackable_operator::labels;
use stackable_operator::pod_utils;
use stackable_operator::reconcile::{
    ReconcileFunctionAction, ReconcileResult, ReconciliationContext,
};
<<<<<<< HEAD
use stackable_operator::{config_map::create_config_map, finalizer, metadata, pod_utils};
=======
use stackable_operator::{finalizer, metadata};
>>>>>>> 0b2e73e2
use stackable_zookeeper_crd::{
    ZooKeeperCluster, ZooKeeperClusterSpec, ZooKeeperClusterStatus, ZooKeeperServer,
    ZooKeeperVersion,
};
use std::collections::{BTreeMap, HashMap};
use std::future::Future;
use std::pin::Pin;
use std::time::Duration;

<<<<<<< HEAD
const CLUSTER_NAME_LABEL: &str = "zookeeper.stackable.tech/cluster-name";
=======
const FINALIZER_NAME: &str = "zookeeper.stackable.tech/cleanup";

const APP_NAME: &str = "zookeeper";
const MANAGED_BY: &str = "stackable-zookeeper";
>>>>>>> 0b2e73e2
const ID_LABEL: &str = "zookeeper.stackable.tech/id";

type ZooKeeperReconcileResult = ReconcileResult<error::Error>;

struct ZooKeeperState {
    context: ReconciliationContext<ZooKeeperCluster>,
    zk_spec: ZooKeeperClusterSpec,
    zk_status: Option<ZooKeeperClusterStatus>,
    id_information: Option<IdInformation>,
}

struct IdInformation {
    used_ids: Vec<usize>,
    node_name_to_pod: HashMap<String, Pod>,
    node_name_to_id: HashMap<String, usize>,
}

impl IdInformation {
    fn new(
        used_ids: Vec<usize>,
        node_name_to_pod: HashMap<String, Pod>,
        node_name_to_id: HashMap<String, usize>,
    ) -> IdInformation {
        IdInformation {
            used_ids,
            node_name_to_pod,
            node_name_to_id,
        }
    }
}

/// This finds the first missing number in a sorted vector.
/// Zero is not a valid input in the vector.
/// If you pass in zero the result will be undefined.
fn find_first_missing(vec: &[usize]) -> usize {
    let mut added_id = None;
    for (index, id) in vec.iter().enumerate() {
        if index + 1 != *id {
            let new_id = index + 1;
            added_id = Some(new_id);
            break;
        }
    }

    // Either we found an unused id above (which would be a "hole" between existing ones, e.g. 1,2,4 could find "3")
    // or we need to create a new one which would be the number of used ids (because we "plug" holes first) plus one.
    added_id.unwrap_or_else(|| vec.len() + 1)
}

impl ZooKeeperState {
    async fn set_upgrading_condition(
        &self,
        conditions: &[Condition],
        message: &str,
        reason: &str,
        status: ConditionStatus,
    ) -> OperatorResult<ZooKeeperCluster> {
        let resource = self
            .context
            .build_and_set_condition(
                Some(conditions),
                message.to_string(),
                reason.to_string(),
                status,
                "Upgrading".to_string(),
            )
            .await?;

        Ok(resource)
    }

    async fn set_current_version(
        &self,
        version: Option<&ZooKeeperVersion>,
    ) -> OperatorResult<ZooKeeperCluster> {
        let resource = self
            .context
            .client
            .merge_patch_status(
                &self.context.resource,
                &json!({ "currentVersion": version }),
            )
            .await?;

        Ok(resource)
    }

    async fn set_target_version(
        &self,
        version: Option<&ZooKeeperVersion>,
    ) -> OperatorResult<ZooKeeperCluster> {
        let resource = self
            .context
            .client
            .merge_patch_status(&self.context.resource, &json!({ "targetVersion": version }))
            .await?;

        Ok(resource)
    }

    /// Will initialize the status object if it's never been set.
    async fn init_status(&mut self) -> ZooKeeperReconcileResult {
        // We'll begin by setting an empty status here because later in this method we might
        // update its conditions. To avoid any issues we'll just create it once here.
        if self.zk_status.is_none() {
            let status = ZooKeeperClusterStatus::default();
            self.context
                .client
                .merge_patch_status(&self.context.resource, &status)
                .await?;
            self.zk_status = Some(status);
        }

        // This should always return either the existing one or the one we just created above.
        let status = self.zk_status.take().unwrap_or_default();
        let spec_version = self.zk_spec.version.clone();

        match (&status.current_version, &status.target_version) {
            (None, None) => {
                // No current_version and no target_version must be initial installation.
                // We'll set the Upgrading condition and the target_version to the version from spec.
                info!(
                    "Initial installation, now moving towards version [{}]",
                    self.zk_spec.version
                );
                self.zk_status = self
                    .set_upgrading_condition(
                        &status.conditions,
                        &format!("Initial installation to version [{:?}]", spec_version),
                        "InitialInstallation",
                        ConditionStatus::True,
                    )
                    .await?
                    .status;
                self.zk_status = self.set_target_version(Some(&spec_version)).await?.status;
            }
            (None, Some(target_version)) => {
                // No current_version but a target_version means we're still doing the initial
                // installation. Will continue working towards that goal even if another version
                // was set in the meantime.
                debug!(
                    "Initial installation, still moving towards version [{}]",
                    target_version
                );
                if &spec_version != target_version {
                    info!("A new target version ([{}]) was requested while we still do the initial installation to [{}], finishing running upgrade first", spec_version, target_version)
                }
                // We do this here to update the observedGeneration if needed
                self.zk_status = self
                    .set_upgrading_condition(
                        &status.conditions,
                        &format!("Initial installation to version [{:?}]", target_version),
                        "InitialInstallation",
                        ConditionStatus::True,
                    )
                    .await?
                    .status;
            }
            (Some(current_version), None) => {
                // We are at a stable version but have no target_version set.
                // This will be the normal state.
                // We'll check if there is a different version in spec and if it is will
                // set it in target_version, but only if it's actually a compatible upgrade.
                if current_version != &spec_version {
                    if current_version.is_valid_upgrade(&spec_version).unwrap() {
                        let new_version = spec_version;
                        let message = format!(
                            "Upgrading from [{:?}] to [{:?}]",
                            current_version, &new_version
                        );
                        info!("{}", message);
                        self.zk_status = self.set_target_version(Some(&new_version)).await?.status;
                        self.zk_status = self
                            .set_upgrading_condition(
                                &status.conditions,
                                &message,
                                "Upgrading",
                                ConditionStatus::True,
                            )
                            .await?
                            .status;
                    } else {
                        // TODO: This should be caught by an validating admission webhook
                        warn!("Upgrade from [{}] to [{}] not possible but requested in spec: Ignoring, will continue reconcile as if the invalid version weren't set", current_version, spec_version);
                    }
                } else {
                    let message = format!(
                        "No upgrade required [{:?}] is still the current_version",
                        current_version
                    );
                    trace!("{}", message);
                    self.zk_status = self
                        .set_upgrading_condition(
                            &status.conditions,
                            &message,
                            "",
                            ConditionStatus::False,
                        )
                        .await?
                        .status;
                }
            }
            (Some(current_version), Some(target_version)) => {
                // current_version and target_version are set means we're still in the process
                // of upgrading. We'll only do some logging and checks and will update
                // the condition so observedGeneration can be updated.
                debug!(
                    "Still upgrading from [{}] to [{}]",
                    current_version, target_version
                );
                if &self.zk_spec.version != target_version {
                    info!("A new target version was requested while we still upgrade from [{}] to [{}], finishing running upgrade first", current_version, target_version)
                }
                let message = format!(
                    "Upgrading from [{:?}] to [{:?}]",
                    current_version, target_version
                );

                self.zk_status = self
                    .set_upgrading_condition(
                        &status.conditions,
                        &message,
                        "",
                        ConditionStatus::False,
                    )
                    .await?
                    .status;
            }
        }

        Ok(ReconcileFunctionAction::Continue)
    }

    // This looks at all currently existing Pods for the current ZooKeeperCluster object.
    // It checks if all the pods are valid (i.e. contain required labels) and then builds an `IdInformation`
    // object and sets it on the current state.
    async fn read_existing_pod_information(&mut self) -> ZooKeeperReconcileResult {
        trace!(
            "Reading existing pod information for {}",
            self.context.log_name()
        );

        let existing_pods = self.context.list_pods().await?;
        trace!(
            "{}: Found [{}] pods",
            self.context.log_name(),
            existing_pods.len()
        );

        let zk_server_count = self.zk_spec.servers.len();

        // We first create a list of all used ids (`myid`) so we know which we can reuse
        // At the same time we create a map of id to pod for all pods which already exist
        // Later we fill those up.
        // It depends on the ZooKeeper version on whether this requires a full restart of the cluster
        // or whether this can be done dynamically.
        // This list also includes all ids currently in use by terminating or otherwise not-ready pods.
        // We never want to use those as long as there's a chance that some process might be actively
        // using it.
        // There can be a maximum of 255 (I believe) ids.
        let mut used_ids = Vec::with_capacity(existing_pods.len());
        let mut node_name_to_pod = HashMap::with_capacity(zk_server_count); // This is going to own the pods
        let mut node_name_to_id = HashMap::with_capacity(zk_server_count);

        // Iterate over all existing pods and read the label which contains the `myid`
        for pod in existing_pods {
            if let (
                Some(labels),
                Some(PodSpec {
                    node_name: Some(node_name),
                    ..
                }),
            ) = (&pod.metadata.labels, &pod.spec)
            {
                match labels.get(ID_LABEL) {
                    None => {
                        error!("ZooKeeperCluster {}: Pod [{:?}] does not have the `id` label, this is illegal, deleting it.",
                               self.context.log_name(),
                               pod);
                        self.context.client.delete(&pod).await?;
                    }
                    Some(label) => {
                        let id = match label.parse::<usize>() {
                            Ok(id) => id,
                            Err(_) => {
                                error!("ZooKeeperCluster {}: Pod [{:?}] does have the `id` label but the label ([{}]) cannot be parsed, this is illegal, deleting the pod.",
                                       self.context.log_name(), pod, label);
                                self.context.client.delete(&pod).await?;
                                continue;
                            }
                        };

                        // Check if we have seen the same id before
                        // This should never happen and would currently require manual cleanup
                        if used_ids.contains(&id) {
                            // TODO: Update status
                            error!(
                                "Found a duplicate `myid` [{}] in Pod [{}], we can't recover\
                                 from this error and you need to clean up manually",
                                id,
                                Resource::name(&pod)
                            );
                            return Err(Error::ReconcileError("Found duplicate id".to_string()));
                        }

                        used_ids.push(id);
                        node_name_to_id.insert(node_name.clone(), id);
                        node_name_to_pod.insert(node_name.clone(), pod);
                    }
                };
            } else {
                error!("ZooKeeperCluster {}: Pod [{:?}] does not have any spec or labels, this is illegal, deleting it.",
                       self.context.log_name(),
                       pod);
                self.context.client.delete(&pod).await?;
            }
        }

        debug!(
            "ZooKeeperCluster {}: Found these myids in use [{:?}]",
            self.context.log_name(),
            used_ids
        );

        let id_information = IdInformation::new(used_ids, node_name_to_pod, node_name_to_id);
        self.id_information = Some(id_information);

        Ok(ReconcileFunctionAction::Continue)
    }

    /// This function looks at all the requested servers from the spec and assigns ids to those
    /// that don't have one yet.
    /// We do this here - and not later - because we need the id mapping information for the
    /// ConfigMap generation later.
    /// NOTE: This method will _not_ work if multiple servers should run on a single node
    async fn assign_ids(&mut self) -> ZooKeeperReconcileResult {
        trace!("Assigning ids to new servers from the spec",);

        let id_information = self.id_information.as_mut().ok_or_else(|| error::Error::ReconcileError(
                        "id_information missing, this is a programming error and should never happen. Please report in our issue tracker.".to_string(),
                    ))?;

        // We iterate over all servers from the spec and check if we have a pod assigned to this server.
        // If not we find the next unused one and assign that.
        id_information.used_ids.sort_unstable();
        for server in &self.zk_spec.servers {
            match id_information.node_name_to_pod.get(&server.node_name) {
                None => {
                    // TODO: Need to check whether the topology has changed. If it has we need to restart all servers depending on the ZK version

                    let new_id = find_first_missing(&id_information.used_ids);

                    id_information.used_ids.push(new_id);
                    id_information.used_ids.sort_unstable();
                    id_information
                        .node_name_to_id
                        .insert(server.node_name.clone(), new_id);

                    info!(
                        "Assigning new id [{}] to server/node [{}]",
                        new_id, server.node_name
                    )
                }
                Some(_) => {
                    trace!(
                        "Pod for node [{}] already exists and is assigned id [{:?}]",
                        &server.node_name,
                        id_information.node_name_to_id.get(&server.node_name)
                    );
                }
            }
        }

        Ok(ReconcileFunctionAction::Continue)
    }

    /// Checks if all pods that currently belong to this resource are up and running
    async fn check_pods_up_and_running(&mut self) -> ZooKeeperReconcileResult {
        trace!("Reconciliation: Checking if all pods are up and running");

        let id_information = self.id_information.as_mut().ok_or_else(|| error::Error::ReconcileError(
                        "id_information missing, this is a programming error and should never happen. Please report in our issue tracker.".to_string(),
                    ))?;

        // Iterate over all servers from the spec and
        // * check if a pod exists for this server
        // * create one if it doesn't exist
        // * check if a pod is in the process of termination, skip the remaining reconciliation if this is the case
        // * check if a pod is up but not running/ready yet, skip the remaining reconciliation if this is the case
        // TODO: Need to deal with crashed workers/pods. They shouldn't block all other actions.
        for server in &self.zk_spec.servers {
            let pod = match id_information.node_name_to_pod.get(&server.node_name) {
                None => {
                    continue;
                }
                Some(pod) => pod,
            };

            // If the pod for this server is currently terminating (this could be for restarts or
            // upgrades) wait until it's done terminating.
            if finalizer::has_deletion_stamp(pod) {
                info!("Waiting for Pod [{}] to terminate", Resource::name(pod));
                return Ok(ReconcileFunctionAction::Requeue(Duration::from_secs(10)));
            }

            // At the moment we'll wait for all pods to be available and ready before we might enact any changes to existing ones.
            // TODO: Only do this next check if we want "rolling" functionality
            if !pod_utils::is_pod_running_and_ready(pod) {
                info!(
                    "Waiting for Pod [{}] to be running and ready",
                    Resource::name(pod)
                );
                return Ok(ReconcileFunctionAction::Requeue(Duration::from_secs(10)));
            }
        }

        Ok(ReconcileFunctionAction::Continue)
    }

    pub async fn create_missing_pods(&mut self) -> ZooKeeperReconcileResult {
        trace!("Starting `create_missing_pods`");

        let id_information = self.id_information.as_mut().ok_or_else(|| error::Error::ReconcileError(
                        "id_information missing, this is a programming error and should never happen. Please report in our issue tracker.".to_string(),
                    ))?;

        // Iterate over all servers from the spec and
        // * check if a pod exists for this server
        // * create one if it doesn't exist
        for server in &self.zk_spec.servers {
            if id_information
                .node_name_to_pod
                .get(&server.node_name)
                .is_none()
            {
                info!(
                    "Pod for server [{}] missing, creating now...",
                    &server.node_name
                );

                let id = *id_information
                    .node_name_to_id
                    .get(&server.node_name)
                    .ok_or_else(|| Error::ReconcileError(format!("We didn't find a `myid` for [{}] but it should have been assigned, this is a bug, please report it", server.node_name)))?;

                self.create_pod(&server, id).await?;
                self.create_config_maps(server, id).await?;

                return Ok(ReconcileFunctionAction::Requeue(Duration::from_secs(10)));
            }
        }

        Ok(ReconcileFunctionAction::Continue)
    }

    /// This will check if Pods differ from their expected states.
    ///
    /// # Notes
    ///
    /// ## Upgrades from 3.4 to later versions might fail
    ///
    /// - https://issues.apache.org/jira/browse/ZOOKEEPER-3781
    /// - https://issues.apache.org/jira/browse/ZOOKEEPER-3513
    /// - https://zookeeper.apache.org/doc/r3.5.9/zookeeperAdmin.html (see `snapshot.trust.empty`)
    /// - https://cwiki.apache.org/confluence/display/ZOOKEEPER/Upgrade+FAQ
    pub async fn reconcile_pods(&mut self) -> ZooKeeperReconcileResult {
        trace!("Starting reconciliation");

        let id_information = self.id_information.as_mut().ok_or_else(|| error::Error::ReconcileError(
                        "id_information missing, this is a programming error and should never happen. Please report in our issue tracker.".to_string(),
                    ))?;

        let status = self.zk_status.clone().ok_or_else(|| error::Error::ReconcileError(
                        "`zk_status missing, this is a programming error and should never happen. Please report in our issue tracker.".to_string(),
                    ))?;

        // Iterate over all servers from the spec, then fetch the matching pod and check whether
        // the pod still matches the spec.
        for server in &self.zk_spec.servers {
            let pod = id_information.node_name_to_pod.remove(&server.node_name).ok_or_else(|| error::Error::ReconcileError("Pod missing, this is a programming error and should never happen. Please report in our issue tracker.".to_string()))?;

            // Check if the pod image is up-to-date
            // If it's not we'll delete the pod, in the next reconcile run (or over the next few runs)
            // it'll be automatically created again.
            let container = pod.spec.as_ref().unwrap().containers.get(0).unwrap();
            if container.image != status.target_image_name() {
                info!(
                    "Image for pod [{}] differs [{:?}] (from container) != [{:?}] (from current spec), deleting old pod",
                    Resource::name(&pod),
                    container.image,
                    status.target_image_name()
                );
                self.context.client.delete(&pod).await?;
<<<<<<< HEAD
                return Ok(ReconcileFunctionAction::Requeue(
                    self.context.requeue_timeout,
                ));
=======
                return Ok(ReconcileFunctionAction::Requeue(Duration::from_secs(10)));
>>>>>>> 0b2e73e2
            }
        }

        // If we reach here it means all pods must be running on target_version.
        // We can now set current_version to target_version (if target_version was set) and
        // target_version to None
        if let Some(target_version) = &status.target_version {
            self.zk_status = self.set_target_version(None).await?.status;
            self.zk_status = self
                .set_current_version(Some(&target_version))
                .await?
                .status;
            self.zk_status = self
                .set_upgrading_condition(
                    &status.conditions,
                    &format!(
                        "No upgrade required [{:?}] is still the current_version",
                        target_version
                    ),
                    "",
                    ConditionStatus::False,
                )
                .await?
                .status;
        }

        Ok(ReconcileFunctionAction::Continue)
    }

    pub async fn delete_excess_pods(&self) -> ZooKeeperReconcileResult {
        trace!("Starting to delete excess pods",);
        let id_information = self.id_information.as_ref().ok_or_else(|| error::Error::ReconcileError(
                        "id_information missing, this is a programming error and should never happen. Please report in our issue tracker.".to_string(),
                    ))?;

        // This goes through all remaining pods in the Map.
        // Because we delete all pods we "need" in the previous loop this will only have pods that are
        // left over (maybe because of a scale down) and can be deleted.
        for (node_name, pod) in &id_information.node_name_to_pod {
            if finalizer::has_deletion_stamp(pod) {
                trace!(
                    "Extra Pod found [{}] for node [{}] that is not in the current spec: Already in the process of being deleted",
                    Resource::name(pod),
                    node_name
                );
            } else {
                info!(
                    "Extra Pod found [{}] for node [{}] that is not in the current spec: Terminating the Pod",
                    Resource::name(pod),
                    node_name
                );
                // We don't trigger a requeue here because there should be nothing for us to do
                // in the next loop for this pod.
                self.context.client.delete(pod).await?;
            }
        }

        Ok(ReconcileFunctionAction::Continue)
    }

    async fn delete_all_pods(&self) -> OperatorResult<ReconcileFunctionAction> {
        let existing_pods = self.context.list_pods().await?;
        for pod in existing_pods {
            self.context.client.delete(&pod).await?;
        }
        Ok(ReconcileFunctionAction::Done)
    }

    async fn create_config_maps(
        &self,
        zk_server: &ZooKeeperServer,
        id: usize,
    ) -> Result<(), Error> {
        let config_reader = product_config::reader::ConfigJsonReader::new("config.json");
        let product_config = ProductConfig::new(config_reader).unwrap();
        let option_kind = OptionKind::Conf("zoo.cfg".to_string());

        let mut options = HashMap::new();
        if let Some(config) = &self.zk_spec.config {
            use stackable_zookeeper_crd::ser;
            let config = ser::to_hash_map(config).unwrap();

            let config =
                product_config.get("1.2.3", &option_kind, Some("zookeeper-server"), &config);

            println!("{:?}", config);
        }

        // This builds the server string
        // TODO: Does this need to use myid?

        let id_information = self.id_information.as_ref().ok_or_else(|| error::Error::ReconcileError(
                        "id_information missing, this is a programming error and should never happen. Please report in our issue tracker.".to_string(),
                    ))?;

        for (node_name, id) in &id_information.node_name_to_id {
            options.insert(format!("server.{}", id), format!("{}:2888:3888", node_name));
        }

        let mut handlebars = Handlebars::new();
        handlebars.set_strict_mode(true);
        handlebars
            .register_template_string("conf", "{{#each options}}{{@key}}={{this}}\n{{/each}}")
            .expect("Failure rendering the ZooKeeper config template, this should not happen, please report this issue");

        let config = handlebars
            .render("conf", &json!({ "options": options }))
            .expect("Failure rendering the ZooKeeper config template, this should not happen, please report this issue");

        // Now we need to create two configmaps per server.
        // The names are "zk-<cluster name>-<node name>-config" and "zk-<cluster name>-<node name>-data"
        // One for the configuration directory...
        let mut data = BTreeMap::new();
        data.insert("zoo.cfg".to_string(), config);

        let cm_name_prefix = self.get_pod_name(zk_server);
        let cm_name = format!("{}-config", cm_name_prefix);
        let cm = config_map::create_config_map(&self.context.resource, &cm_name, data)?;
        self.context.client.apply_patch(&cm, &cm).await?;

        // ...and one for the data directory (which only contains the myid file)
        let mut data = BTreeMap::new();
        data.insert("myid".to_string(), id.to_string());
        let cm_name = format!("{}-data", cm_name_prefix);
        let cm = config_map::create_config_map(&self.context.resource, &cm_name, data)?;
        self.context.client.apply_patch(&cm, &cm).await?;
        Ok(())
    }

    async fn create_pod(&self, zk_server: &ZooKeeperServer, id: usize) -> Result<Pod, Error> {
        let pod = self.build_pod(zk_server, id)?;
        Ok(self.context.client.create(&pod).await?)
    }

    fn build_pod(&self, zk_server: &ZooKeeperServer, id: usize) -> Result<Pod, Error> {
        let (containers, volumes) = self.build_containers(zk_server);

        Ok(Pod {
            metadata: metadata::build_metadata(
                self.get_pod_name(zk_server),
                Some(self.build_labels(id)),
                &self.context.resource,
                true,
            )?,
            spec: Some(PodSpec {
                node_name: Some(zk_server.node_name.clone()),
<<<<<<< HEAD
                tolerations: Some(stackable_operator::krustlet::create_tolerations()),
=======
                tolerations: Some(krustlet::create_tolerations()),
>>>>>>> 0b2e73e2
                containers,
                volumes: Some(volumes),
                ..PodSpec::default()
            }),

            ..Pod::default()
        })
    }

    fn build_containers(&self, zk_server: &ZooKeeperServer) -> (Vec<Container>, Vec<Volume>) {
        let image_name = format!(
            "stackable/zookeeper:{}",
            self.context.resource.spec.version.to_string()
        );

        let containers = vec![Container {
            image: Some(image_name),
            name: "zookeeper".to_string(),
            command: Some(vec![
                "bin/zkServer.sh".to_string(),
                "start-foreground".to_string(),
                // "--config".to_string(), TODO: Version 3.4 does not support --config but later versions do
                "{{ configroot }}/conf/zoo.cfg".to_string(), // TODO: Later versions can probably point to a directory instead, investigate
            ]),
            volume_mounts: Some(vec![
                // One mount for the config directory, this will be relative to the extracted package
                VolumeMount {
                    mount_path: "conf".to_string(),
                    name: "config-volume".to_string(),
                    ..VolumeMount::default()
                },
                // We need a second mount for the data directory
                // because we need to write the myid file into the data directory
                VolumeMount {
                    mount_path: "/tmp/zookeeper".to_string(), // TODO: Make configurable
                    name: "data-volume".to_string(),
                    ..VolumeMount::default()
                },
            ]),
            ..Container::default()
        }];

        let cm_name_prefix = self.get_pod_name(zk_server);
        let volumes = vec![
            Volume {
                name: "config-volume".to_string(),
                config_map: Some(ConfigMapVolumeSource {
                    name: Some(format!("{}-config", cm_name_prefix)),
                    ..ConfigMapVolumeSource::default()
                }),
                ..Volume::default()
            },
            Volume {
                name: "data-volume".to_string(),
                config_map: Some(ConfigMapVolumeSource {
                    name: Some(format!("{}-data", cm_name_prefix)),
                    ..ConfigMapVolumeSource::default()
                }),
                ..Volume::default()
            },
        ];

        (containers, volumes)
    }

    fn build_labels(&self, id: usize) -> BTreeMap<String, String> {
        let mut labels = BTreeMap::new();
        labels.insert(labels::APP_NAME_LABEL.to_string(), APP_NAME.to_string());
        labels.insert(
            labels::APP_MANAGED_BY_LABEL.to_string(),
            MANAGED_BY.to_string(),
        );
        labels.insert(labels::APP_INSTANCE_LABEL.to_string(), self.context.name());
        labels.insert(
            labels::APP_VERSION_LABEL.to_string(),
            self.context.resource.spec.version.to_string(),
        );
        labels.insert(ID_LABEL.to_string(), id.to_string());

        labels
    }

    /// All pod names follow a simple pattern: <name of ZooKeeperCluster object>-<Node name>
    fn get_pod_name(&self, zk_server: &ZooKeeperServer) -> String {
        format!("zk-{}-{}", self.context.name(), zk_server.node_name)
    }
}

impl ReconciliationState for ZooKeeperState {
    type Error = error::Error;

    fn reconcile(
        &mut self,
    ) -> Pin<Box<dyn Future<Output = Result<ReconcileFunctionAction, Self::Error>> + Send + '_>>
    {
        Box::pin(async move {
            self.init_status()
                .await?
                .then(self.read_existing_pod_information())
                .await?
                .then(self.context.handle_deletion(
                    Box::pin(self.delete_all_pods()),
                    FINALIZER_NAME,
                    true,
                ))
                .await?
                .then(self.assign_ids())
                .await?
                .then(self.check_pods_up_and_running())
                .await?
                .then(self.create_missing_pods())
                .await?
                .then(self.reconcile_pods())
                .await?
                .then(self.delete_excess_pods())
                .await
        })
    }
}

#[derive(Debug)]
struct ZooKeeperStrategy {}

impl ZooKeeperStrategy {
    pub fn new() -> ZooKeeperStrategy {
        ZooKeeperStrategy {}
    }
}

#[async_trait]
impl ControllerStrategy for ZooKeeperStrategy {
    type Item = ZooKeeperCluster;
    type State = ZooKeeperState;
    type Error = Error;

    async fn init_reconcile_state(
        &self,
        context: ReconciliationContext<Self::Item>,
    ) -> Result<Self::State, Self::Error> {
        Ok(ZooKeeperState {
            zk_spec: context.resource.spec.clone(),
            zk_status: context.resource.status.clone(),
            context,
            id_information: None,
        })
    }
}

/// This creates an instance of a [`Controller`] which waits for incoming events and reconciles them.
///
/// This is an async method and the returned future needs to be consumed to make progress.
pub async fn create_controller(client: Client) {
    let zk_api: Api<ZooKeeperCluster> = client.get_all_api();
    let pods_api: Api<Pod> = client.get_all_api();
    let config_maps_api: Api<ConfigMap> = client.get_all_api();

    let controller = Controller::new(zk_api)
        .owns(pods_api, ListParams::default())
        .owns(config_maps_api, ListParams::default());

    let strategy = ZooKeeperStrategy::new();

    controller
        .run(client, strategy, Duration::from_secs(10))
        .await;
}

#[cfg(test)]
mod tests {

    use super::*;
    use rstest::rstest;

    #[rstest]
    #[case(vec![1, 2, 3], 4)]
    #[case(vec![1, 3, 5], 2)]
    #[case(vec![], 1)]
    #[case(vec![3, 4, 6], 1)]
    #[case(vec![1], 2)]
    #[case(vec![2], 1)]
    fn test_first_missing(#[case] input: Vec<usize>, #[case] expected: usize) {
        let first = find_first_missing(&input);
        assert_eq!(first, expected);
    }
}<|MERGE_RESOLUTION|>--- conflicted
+++ resolved
@@ -29,11 +29,7 @@
 use stackable_operator::reconcile::{
     ReconcileFunctionAction, ReconcileResult, ReconciliationContext,
 };
-<<<<<<< HEAD
-use stackable_operator::{config_map::create_config_map, finalizer, metadata, pod_utils};
-=======
 use stackable_operator::{finalizer, metadata};
->>>>>>> 0b2e73e2
 use stackable_zookeeper_crd::{
     ZooKeeperCluster, ZooKeeperClusterSpec, ZooKeeperClusterStatus, ZooKeeperServer,
     ZooKeeperVersion,
@@ -43,14 +39,10 @@
 use std::pin::Pin;
 use std::time::Duration;
 
-<<<<<<< HEAD
-const CLUSTER_NAME_LABEL: &str = "zookeeper.stackable.tech/cluster-name";
-=======
 const FINALIZER_NAME: &str = "zookeeper.stackable.tech/cleanup";
 
 const APP_NAME: &str = "zookeeper";
 const MANAGED_BY: &str = "stackable-zookeeper";
->>>>>>> 0b2e73e2
 const ID_LABEL: &str = "zookeeper.stackable.tech/id";
 
 type ZooKeeperReconcileResult = ReconcileResult<error::Error>;
@@ -544,13 +536,9 @@
                     status.target_image_name()
                 );
                 self.context.client.delete(&pod).await?;
-<<<<<<< HEAD
                 return Ok(ReconcileFunctionAction::Requeue(
                     self.context.requeue_timeout,
                 ));
-=======
-                return Ok(ReconcileFunctionAction::Requeue(Duration::from_secs(10)));
->>>>>>> 0b2e73e2
             }
         }
 
@@ -697,11 +685,7 @@
             )?,
             spec: Some(PodSpec {
                 node_name: Some(zk_server.node_name.clone()),
-<<<<<<< HEAD
-                tolerations: Some(stackable_operator::krustlet::create_tolerations()),
-=======
                 tolerations: Some(krustlet::create_tolerations()),
->>>>>>> 0b2e73e2
                 containers,
                 volumes: Some(volumes),
                 ..PodSpec::default()
