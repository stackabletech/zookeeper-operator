--- conflicted
+++ resolved
@@ -13,12 +13,8 @@
 use product_config::types::PropertyNameKind;
 use product_config::ProductConfigManager;
 use stackable_operator::builder::{
-<<<<<<< HEAD
-    ConfigMapBuilder, ContainerBuilder, ContainerPortBuilder, ObjectMetaBuilder, PodBuilder,
+    ContainerBuilder, ContainerPortBuilder, ObjectMetaBuilder, PodBuilder,
     PodSecurityContextBuilder,
-=======
-    ContainerBuilder, ContainerPortBuilder, ObjectMetaBuilder, PodBuilder,
->>>>>>> 2b66283b
 };
 use stackable_operator::client::Client;
 use stackable_operator::conditions::ConditionStatus;
@@ -45,11 +41,8 @@
 };
 use stackable_zookeeper_crd::{
     ZookeeperCluster, ZookeeperClusterSpec, ZookeeperClusterStatus, ZookeeperVersion, ADMIN_PORT,
-<<<<<<< HEAD
-    APP_NAME, CLIENT_PORT, METRICS_PORT, RUN_AS_USER,
-=======
     APP_NAME, CLIENT_PORT, CONFIG_MAP_TYPE_DATA, CONFIG_MAP_TYPE_ID, DATA_DIR, METRICS_PORT,
->>>>>>> 2b66283b
+    RUN_AS_USER,
 };
 use std::collections::{BTreeMap, HashMap};
 use std::future::Future;
@@ -768,13 +761,8 @@
         let mut metrics_port: Option<String> = None;
         let mut client_port: Option<String> = None;
         let mut admin_port: Option<String> = None;
-<<<<<<< HEAD
         let mut run_as_user: Option<String> = None;
-
-        let cm_config_name = format!("{}-config", pod_name);
-=======
         let mut data_dir: Option<String> = None;
->>>>>>> 2b66283b
 
         let version: &ZookeeperVersion = &self.context.resource.spec.version;
 
@@ -797,46 +785,26 @@
 
                         // if a metrics port is provided (for now by user, it is not required in
                         // product config to be able to not configure any monitoring / metrics)
-<<<<<<< HEAD
+
                         match property_name.as_str() {
                             METRICS_PORT => {
-                                if let Some(port) = &property_value {
-                                    metrics_port = Some(port.clone());
-                                    env_vars.push(EnvVar {
+                                metrics_port = Some(property_value.to_string());
+                                env_vars.push(EnvVar {
                                     name: "SERVER_JVMFLAGS".to_string(),
                                     value: Some(format!("-javaagent:{{{{packageroot}}}}/{}/stackable/lib/jmx_prometheus_javaagent-0.16.1.jar={}:{{{{packageroot}}}}/{}/stackable/conf/jmx_exporter.yaml",
-                                                        version.package_name(), port,  version.package_name())),
+                                                        version.package_name(), property_value, version.package_name())),
                                     ..EnvVar::default()
                                 });
-                                }
                             }
                             RUN_AS_USER => {
-                                run_as_user = property_value;
+                                run_as_user = Some(property_value.clone());
                             }
                             _ => env_vars.push(EnvVar {
-                                name: property_name,
-                                value: property_value,
+                                name: property_name.clone(),
+                                value: Some(property_value.clone()),
                                 value_from: None,
                             }),
                         }
-=======
-                        if property_name == METRICS_PORT {
-                            metrics_port = Some(property_value.to_string());
-                            env_vars.push(EnvVar {
-                                name: "SERVER_JVMFLAGS".to_string(),
-                                value: Some(format!("-javaagent:{{{{packageroot}}}}/{}/stackable/lib/jmx_prometheus_javaagent-0.16.1.jar={}:{{{{packageroot}}}}/{}/stackable/conf/jmx_exporter.yaml",
-                                                    version.package_name(), property_value, version.package_name())),
-                                ..EnvVar::default()
-                            });
-                            continue;
-                        }
-
-                        env_vars.push(EnvVar {
-                            name: property_name.clone(),
-                            value: Some(property_value.clone()),
-                            value_from: None,
-                        });
->>>>>>> 2b66283b
                     }
                 }
                 _ => {}
@@ -930,13 +898,12 @@
             );
         }
 
-<<<<<<< HEAD
         let security_context = run_as_user.map_or(PodSecurityContextBuilder::new().build(), |u| {
             PodSecurityContextBuilder::new()
                 .win_run_as_user_name(u.as_str())
                 .build()
         });
-=======
+
         let mut pod_labels = get_recommended_labels(
             &self.context.resource,
             APP_NAME,
@@ -946,7 +913,6 @@
         );
         // we need to add the zookeeper id to the labels
         pod_labels.insert(ID_LABEL.to_string(), id.to_string());
->>>>>>> 2b66283b
 
         let pod = PodBuilder::new()
             .metadata(
