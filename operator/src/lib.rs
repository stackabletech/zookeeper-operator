#![feature(backtrace)]
mod error;

use crate::error::Error;

use async_trait::async_trait;
use handlebars::Handlebars;
use k8s_openapi::api::core::v1::{
    ConfigMap, ConfigMapVolumeSource, Container, Node, Pod, PodSpec, Volume, VolumeMount,
};
use kube::api::{ListParams, Resource};
use kube::Api;
use serde_json::json;
use tracing::{debug, error, info, trace, warn};

use k8s_openapi::apimachinery::pkg::apis::meta::v1::Condition;
use stackable_operator::client::Client;
use stackable_operator::conditions::ConditionStatus;
use stackable_operator::controller::Controller;
use stackable_operator::controller::{ControllerStrategy, ReconciliationState};
use stackable_operator::error::OperatorResult;
use stackable_operator::k8s_utils::LabelOptionalValueMap;
use stackable_operator::labels;
use stackable_operator::metadata;
use stackable_operator::reconcile::{
    ContinuationStrategy, ReconcileFunctionAction, ReconcileResult, ReconciliationContext,
};
use stackable_operator::role_utils::RoleGroup;
use stackable_operator::{config_map, role_utils};
use stackable_operator::{k8s_utils, krustlet};
use stackable_zookeeper_crd::{
    ZookeeperCluster, ZookeeperClusterSpec, ZookeeperClusterStatus, ZookeeperVersion, APP_NAME,
    MANAGED_BY,
};
use std::collections::{BTreeMap, HashMap};
use std::future::Future;
use std::pin::Pin;
use std::time::Duration;
use strum::IntoEnumIterator;
use strum_macros::Display;
use strum_macros::EnumIter;

const FINALIZER_NAME: &str = "zookeeper.stackable.tech/cleanup";

const ID_LABEL: &str = "zookeeper.stackable.tech/id";

type ZookeeperReconcileResult = ReconcileResult<error::Error>;

#[derive(EnumIter, Debug, Display, PartialEq, Eq, Hash)]
pub enum ZookeeperRole {
    Server,
}

struct ZookeeperState {
    context: ReconciliationContext<ZookeeperCluster>,
    zk_spec: ZookeeperClusterSpec,
    zk_status: Option<ZookeeperClusterStatus>,
    id_information: Option<IdInformation>,
    existing_pods: Vec<Pod>,
    eligible_nodes: HashMap<ZookeeperRole, HashMap<String, Vec<Node>>>,
}

struct IdInformation {
    used_ids: Vec<usize>,
    node_name_to_pod: HashMap<String, Pod>,
    node_name_to_id: HashMap<String, usize>,
}

impl IdInformation {
    fn new(
        used_ids: Vec<usize>,
        node_name_to_pod: HashMap<String, Pod>,
        node_name_to_id: HashMap<String, usize>,
    ) -> IdInformation {
        IdInformation {
            used_ids,
            node_name_to_pod,
            node_name_to_id,
        }
    }
}

/// This finds the first missing number in a sorted vector.
/// Zero is not a valid input in the vector.
/// If you pass in zero the result will be undefined.
fn find_first_missing(vec: &[usize]) -> usize {
    let mut added_id = None;
    for (index, id) in vec.iter().enumerate() {
        if index + 1 != *id {
            let new_id = index + 1;
            added_id = Some(new_id);
            break;
        }
    }

    // Either we found an unused id above (which would be a "hole" between existing ones, e.g. 1,2,4 could find "3")
    // or we need to create a new one which would be the number of used ids (because we "plug" holes first) plus one.
    added_id.unwrap_or_else(|| vec.len() + 1)
}

impl ZookeeperState {
    async fn set_upgrading_condition(
        &self,
        conditions: &[Condition],
        message: &str,
        reason: &str,
        status: ConditionStatus,
    ) -> OperatorResult<ZookeeperCluster> {
        let resource = self
            .context
            .build_and_set_condition(
                Some(conditions),
                message.to_string(),
                reason.to_string(),
                status,
                "Upgrading".to_string(),
            )
            .await?;

        Ok(resource)
    }

    async fn set_current_version(
        &self,
        version: Option<&ZookeeperVersion>,
    ) -> OperatorResult<ZookeeperCluster> {
        let resource = self
            .context
            .client
            .merge_patch_status(
                &self.context.resource,
                &json!({ "currentVersion": version }),
            )
            .await?;

        Ok(resource)
    }

    async fn set_target_version(
        &self,
        version: Option<&ZookeeperVersion>,
    ) -> OperatorResult<ZookeeperCluster> {
        let resource = self
            .context
            .client
            .merge_patch_status(&self.context.resource, &json!({ "targetVersion": version }))
            .await?;

        Ok(resource)
    }

    /// For each existing role (server), return a tuple consisting of eligible nodes for a given
    /// selector. Required to delete excess pods that do not match any node or selector description.
    /// TODO: move to operator-rs
    pub fn get_full_pod_node_map(&self) -> Vec<(Vec<Node>, LabelOptionalValueMap)> {
        let mut eligible_nodes_map = vec![];

        for zookeeper_role in ZookeeperRole::iter() {
            if let Some(eligible_nodes_for_role) = self.eligible_nodes.get(&zookeeper_role) {
                for (group_name, eligible_nodes) in eligible_nodes_for_role {
                    // Create labels to identify eligible nodes
                    trace!(
                        "Adding [{}] nodes to eligible node list for role [{}] and group [{}].",
                        eligible_nodes.len(),
                        zookeeper_role,
                        group_name
                    );
                    eligible_nodes_map.push((
                        eligible_nodes.clone(),
                        get_role_and_group_labels(&zookeeper_role, group_name),
                    ))
                }
            }
        }
        eligible_nodes_map
    }

    /// Required labels for pods. Pods without any of these will deleted and/or replaced.
    /// TODO: Now we create this every reconcile run, should be created once and reused.
    pub fn get_deletion_labels(&self) -> BTreeMap<String, Option<Vec<String>>> {
        let roles = ZookeeperRole::iter()
            .map(|role| role.to_string())
            .collect::<Vec<_>>();
        let mut mandatory_labels = BTreeMap::new();

        mandatory_labels.insert(labels::APP_COMPONENT_LABEL.to_string(), Some(roles));
        mandatory_labels.insert(
            labels::APP_INSTANCE_LABEL.to_string(),
            Some(vec![self.context.name()]),
        );
        mandatory_labels.insert(
            labels::APP_VERSION_LABEL.to_string(),
            Some(vec![self.context.resource.spec.version.to_string()]),
        );
        mandatory_labels.insert(ID_LABEL.to_string(), None);

        mandatory_labels
    }

    /// Will initialize the status object if it's never been set.
    async fn init_status(&mut self) -> ZookeeperReconcileResult {
        // We'll begin by setting an empty status here because later in this method we might
        // update its conditions. To avoid any issues we'll just create it once here.
        if self.zk_status.is_none() {
            let status = ZookeeperClusterStatus::default();
            self.context
                .client
                .merge_patch_status(&self.context.resource, &status)
                .await?;
            self.zk_status = Some(status);
        }

        // This should always return either the existing one or the one we just created above.
        let status = self.zk_status.take().unwrap_or_default();
        let spec_version = self.zk_spec.version.clone();

        match (&status.current_version, &status.target_version) {
            (None, None) => {
                // No current_version and no target_version must be initial installation.
                // We'll set the Upgrading condition and the target_version to the version from spec.
                info!(
                    "Initial installation, now moving towards version [{}]",
                    self.zk_spec.version
                );
                self.zk_status = self
                    .set_upgrading_condition(
                        &status.conditions,
                        &format!("Initial installation to version [{:?}]", spec_version),
                        "InitialInstallation",
                        ConditionStatus::True,
                    )
                    .await?
                    .status;
                self.zk_status = self.set_target_version(Some(&spec_version)).await?.status;
            }
            (None, Some(target_version)) => {
                // No current_version but a target_version means we're still doing the initial
                // installation. Will continue working towards that goal even if another version
                // was set in the meantime.
                debug!(
                    "Initial installation, still moving towards version [{}]",
                    target_version
                );
                if &spec_version != target_version {
                    info!("A new target version ([{}]) was requested while we still do the initial installation to [{}], finishing running upgrade first", spec_version, target_version)
                }
                // We do this here to update the observedGeneration if needed
                self.zk_status = self
                    .set_upgrading_condition(
                        &status.conditions,
                        &format!("Initial installation to version [{:?}]", target_version),
                        "InitialInstallation",
                        ConditionStatus::True,
                    )
                    .await?
                    .status;
            }
            (Some(current_version), None) => {
                // We are at a stable version but have no target_version set.
                // This will be the normal state.
                // We'll check if there is a different version in spec and if it is will
                // set it in target_version, but only if it's actually a compatible upgrade.
                if current_version != &spec_version {
                    if current_version.is_valid_upgrade(&spec_version).unwrap() {
                        let new_version = spec_version;
                        let message = format!(
                            "Upgrading from [{:?}] to [{:?}]",
                            current_version, &new_version
                        );
                        info!("{}", message);
                        self.zk_status = self.set_target_version(Some(&new_version)).await?.status;
                        self.zk_status = self
                            .set_upgrading_condition(
                                &status.conditions,
                                &message,
                                "Upgrading",
                                ConditionStatus::True,
                            )
                            .await?
                            .status;
                    } else {
                        // TODO: This should be caught by an validating admission webhook
                        warn!("Upgrade from [{}] to [{}] not possible but requested in spec: Ignoring, will continue reconcile as if the invalid version weren't set", current_version, spec_version);
                    }
                } else {
                    let message = format!(
                        "No upgrade required [{:?}] is still the current_version",
                        current_version
                    );
                    trace!("{}", message);
                    self.zk_status = self
                        .set_upgrading_condition(
                            &status.conditions,
                            &message,
                            "",
                            ConditionStatus::False,
                        )
                        .await?
                        .status;
                }
            }
            (Some(current_version), Some(target_version)) => {
                // current_version and target_version are set means we're still in the process
                // of upgrading. We'll only do some logging and checks and will update
                // the condition so observedGeneration can be updated.
                debug!(
                    "Still upgrading from [{}] to [{}]",
                    current_version, target_version
                );
                if &self.zk_spec.version != target_version {
                    info!("A new target version was requested while we still upgrade from [{}] to [{}], finishing running upgrade first", current_version, target_version)
                }
                let message = format!(
                    "Upgrading from [{:?}] to [{:?}]",
                    current_version, target_version
                );

                self.zk_status = self
                    .set_upgrading_condition(
                        &status.conditions,
                        &message,
                        "",
                        ConditionStatus::False,
                    )
                    .await?
                    .status;
            }
        }

        Ok(ReconcileFunctionAction::Continue)
    }

    // This looks at all currently existing Pods for the current ZookeeperCluster object.
    // It checks if all the pods are valid (i.e. contain required labels) and then builds an `IdInformation`
    // object and sets it on the current state.
    async fn read_existing_pod_information(&mut self) -> ZookeeperReconcileResult {
        trace!(
            "Reading existing pod information for {}",
            self.context.log_name()
        );

        // We first create a list of all used ids (`myid`) so we know which we can reuse
        // At the same time we create a map of id to pod for all pods which already exist
        // Later we fill those up.
        // It depends on the Zookeeper version on whether this requires a full restart of the cluster
        // or whether this can be done dynamically.
        // This list also includes all ids currently in use by terminating or otherwise not-ready pods.
        // We never want to use those as long as there's a chance that some process might be actively
        // using it.
        // There can be a maximum of 255 (I believe) ids.
        let mut used_ids = Vec::with_capacity(self.existing_pods.len());
        let mut node_name_to_pod = HashMap::new(); // This is going to own the pods
        let mut node_name_to_id = HashMap::new();

        // Iterate over all existing pods and read the label which contains the `myid`
        for pod in &self.existing_pods {
            if let (
                Some(labels),
                Some(PodSpec {
                    node_name: Some(node_name),
                    ..
                }),
            ) = (&pod.metadata.labels, &pod.spec)
            {
                match labels.get(ID_LABEL) {
                    None => {
                        error!("ZookeeperCluster {}: Pod [{:?}] does not have the `id` label, this is illegal, deleting it.",
                               self.context.log_name(),
                               pod);
                        self.context.client.delete(pod).await?;
                    }
                    Some(label) => {
                        let id = match label.parse::<usize>() {
                            Ok(id) => id,
                            Err(_) => {
                                error!("ZookeeperCluster {}: Pod [{:?}] does have the `id` label but the label ([{}]) cannot be parsed, this is illegal, deleting the pod.",
                                       self.context.log_name(), pod, label);
                                self.context.client.delete(pod).await?;
                                continue;
                            }
                        };

                        // Check if we have seen the same id before
                        // This should never happen and would currently require manual cleanup
                        if used_ids.contains(&id) {
                            // TODO: Update status
                            error!(
                                "Found a duplicate `myid` [{}] in Pod [{}], we can't recover \
                                 from this error and you need to clean up manually",
                                id,
                                Resource::name(pod)
                            );
                            return Err(Error::ReconcileError("Found duplicate id".to_string()));
                        }

                        used_ids.push(id);
                        node_name_to_id.insert(node_name.clone(), id);
                        node_name_to_pod.insert(node_name.clone(), pod.clone());
                    }
                };
            } else {
                error!("ZookeeperCluster {}: Pod [{:?}] does not have any spec or labels, this is illegal, deleting it.",
                       self.context.log_name(),
                       pod);
                self.context.client.delete(pod).await?;
            }
        }

        debug!(
            "ZookeeperCluster {}: Found these myids in use [{:?}]",
            self.context.log_name(),
            used_ids
        );

        let id_information = IdInformation::new(used_ids, node_name_to_pod, node_name_to_id);
        self.id_information = Some(id_information);

        Ok(ReconcileFunctionAction::Continue)
    }

    /// This function looks at all the requested servers from the spec and assigns ids to those
    /// that don't have one yet.
    /// We do this here - and not later - because we need the id mapping information for the
    /// ConfigMap generation later.
    /// NOTE: This method will _not_ work if multiple servers should run on a single node
    async fn assign_ids(&mut self) -> ZookeeperReconcileResult {
        trace!("Assigning ids to new servers from the spec",);

        let id_information = self.id_information.as_mut().ok_or_else(|| error::Error::ReconcileError(
                        "id_information missing, this is a programming error and should never happen. Please report in our issue tracker.".to_string(),
                    ))?;

        id_information.used_ids.sort_unstable();

        for role in ZookeeperRole::iter() {
            if let Some(eligible_nodes_for_role) = self.eligible_nodes.get(&role) {
                for eligible_nodes in eligible_nodes_for_role.values() {
                    for node in eligible_nodes {
                        let node_name = match &node.metadata.name {
                            Some(name) => name,
                            None => continue,
                        };

                        match id_information.node_name_to_pod.get(node_name) {
                            None => {
                                // TODO: Need to check whether the topology has changed. If it has we need to restart all servers depending on the ZK version
                                let new_id = find_first_missing(&id_information.used_ids);

                                id_information.used_ids.push(new_id);
                                id_information.used_ids.sort_unstable();
                                id_information
                                    .node_name_to_id
                                    .insert(node_name.clone(), new_id);

                                info!(
                                    "Assigning new id [{}] to server/node [{}]",
                                    new_id, node_name
                                )
                            }
                            Some(_) => {
                                trace!(
                                    "Pod for node [{}] already exists and is assigned id [{:?}]",
                                    node_name,
                                    id_information.node_name_to_id.get(node_name)
                                );
                            }
                        }
                    }
                }
            }
        }

        Ok(ReconcileFunctionAction::Continue)
    }

    pub async fn create_missing_pods(&mut self) -> ZookeeperReconcileResult {
        trace!("Starting `create_missing_pods`");

        let id_information = self.id_information.as_mut().ok_or_else(|| error::Error::ReconcileError(
                        "id_information missing, this is a programming error and should never happen. Please report in our issue tracker.".to_string(),
                    ))?;

        // The iteration happens in two stages here, to accommodate the way our operators think
        // about nodes and roles.
        // The hierarchy is:
        // - Roles (for example Datanode, Namenode, Server)
        //   - Role groups for this role (user defined)
        for zookeeper_role in ZookeeperRole::iter() {
            if let Some(nodes_for_role) = self.eligible_nodes.get(&zookeeper_role) {
                for (role_group, nodes) in nodes_for_role {
                    debug!(
                        "Identify missing pods for [{}] role and group [{}]",
                        zookeeper_role, role_group
                    );
                    trace!(
                        "candidate_nodes[{}]: [{:?}]",
                        nodes.len(),
                        nodes
                            .iter()
                            .map(|node| node.metadata.name.as_ref().unwrap())
                            .collect::<Vec<_>>()
                    );
                    trace!(
                        "existing_pods[{}]: [{:?}]",
                        &self.existing_pods.len(),
                        &self
                            .existing_pods
                            .iter()
                            .map(|pod| pod.metadata.name.as_ref().unwrap())
                            .collect::<Vec<_>>()
                    );
                    trace!(
                        "labels: [{:?}]",
                        get_role_and_group_labels(&zookeeper_role, role_group)
                    );
                    let nodes_that_need_pods = k8s_utils::find_nodes_that_need_pods(
                        nodes,
                        &self.existing_pods,
                        &get_role_and_group_labels(&zookeeper_role, role_group),
                    );

                    for node in nodes_that_need_pods {
                        let node_name = if let Some(node_name) = &node.metadata.name {
                            node_name
                        } else {
                            warn!("No name found in metadata, this should not happen! Skipping node: [{:?}]", node);
                            continue;
                        };
                        debug!(
                            "Creating pod on node [{}] for [{}] role and group [{}]",
                            node.metadata
                                .name
                                .as_deref()
                                .unwrap_or("<no node name found>"),
                            zookeeper_role,
                            role_group
                        );

                        if id_information.node_name_to_pod.get(node_name).is_none() {
                            info!("Pod for server [{}] missing, creating now...", node_name);

                            let id = *id_information
                                .node_name_to_id
                                .get(node_name)
                                .ok_or_else(|| Error::ReconcileError(format!("We didn't find a `myid` for [{}] but it should have been assigned, this is a bug, please report it", node_name)))?;

                            let pod_name = format!(
                                "{}-{}-{}-{}",
                                APP_NAME,
                                self.context.name(),
                                role_group,
                                zookeeper_role
                            )
                            .to_lowercase();

                            let pod_labels = build_pod_labels(
                                &zookeeper_role.to_string(),
                                role_group,
                                &self.context.name(),
                                &self.context.resource.spec.version.to_string(),
                                &id.to_string(),
                            );

                            self.create_pod(&node_name, &pod_name, pod_labels).await?;
                            self.create_config_maps(&pod_name, id).await?;

                            return Ok(ReconcileFunctionAction::Requeue(Duration::from_secs(10)));
                        }
                    }
                }
            }
        }

        let status = self.zk_status.clone().ok_or_else(|| error::Error::ReconcileError(
            "`zk_status missing, this is a programming error and should never happen. Please report in our issue tracker.".to_string(),
        ))?;

        // If we reach here it means all pods must be running on target_version.
        // We can now set current_version to target_version (if target_version was set) and
        // target_version to None
        if let Some(target_version) = &status.target_version {
            self.zk_status = self.set_target_version(None).await?.status;
            self.zk_status = self
                .set_current_version(Some(&target_version))
                .await?
                .status;
            self.zk_status = self
                .set_upgrading_condition(
                    &status.conditions,
                    &format!(
                        "No upgrade required [{:?}] is still the current_version",
                        target_version
                    ),
                    "",
                    ConditionStatus::False,
                )
                .await?
                .status;
        }

        Ok(ReconcileFunctionAction::Continue)
    }

    async fn delete_all_pods(&self) -> OperatorResult<ReconcileFunctionAction> {
        let existing_pods = self.context.list_pods().await?;
        for pod in existing_pods {
            self.context.client.delete(&pod).await?;
        }
        Ok(ReconcileFunctionAction::Done)
    }

    async fn create_config_maps(&self, pod_name: &str, id: usize) -> Result<(), Error> {
        let mut options = HashMap::new();
        options.insert("tickTime".to_string(), "2000".to_string());
        options.insert("dataDir".to_string(), "/tmp/zookeeper".to_string());
        options.insert("initLimit".to_string(), "5".to_string());
        options.insert("syncLimit".to_string(), "2".to_string());
        options.insert("clientPort".to_string(), "2181".to_string());

        let id_information = self.id_information.as_ref().ok_or_else(|| error::Error::ReconcileError(
                        "id_information missing, this is a programming error and should never happen. Please report in our issue tracker.".to_string(),
                    ))?;

        for (node_name, id) in &id_information.node_name_to_id {
            options.insert(format!("server.{}", id), format!("{}:2888:3888", node_name));
        }

        let mut handlebars = Handlebars::new();
        handlebars.set_strict_mode(true);
        handlebars
            .register_template_string("conf", "{{#each options}}{{@key}}={{this}}\n{{/each}}")
            .expect("Failure rendering the ZooKeeper config template, this should not happen, please report this issue");

        let config = handlebars
            .render("conf", &json!({ "options": options }))
            .expect("Failure rendering the ZooKeeper config template, this should not happen, please report this issue");

        // Now we need to create two configmaps per server.
        // The names are "zk-<cluster name>-<node name>-config" and "zk-<cluster name>-<node name>-data"
        // One for the configuration directory...
        let mut data = BTreeMap::new();
        data.insert("zoo.cfg".to_string(), config);

        let cm_name = format!("{}-config", pod_name);
        let cm = config_map::create_config_map(&self.context.resource, &cm_name, data)?;
        self.context.client.apply_patch(&cm, &cm).await?;

        // ...and one for the data directory (which only contains the myid file)
        let mut data = BTreeMap::new();
        data.insert("myid".to_string(), id.to_string());
        let cm_name = format!("{}-data", pod_name);
        let cm = config_map::create_config_map(&self.context.resource, &cm_name, data)?;
        self.context.client.apply_patch(&cm, &cm).await?;
        Ok(())
    }

    async fn create_pod(
        &self,
        node_name: &str,
        pod_name: &str,
        labels: BTreeMap<String, String>,
    ) -> Result<Pod, Error> {
        let pod = self.build_pod(node_name, pod_name, labels)?;
        Ok(self.context.client.create(&pod).await?)
    }

    fn build_pod(
        &self,
        node_name: &str,
        pod_name: &str,
        labels: BTreeMap<String, String>,
    ) -> Result<Pod, Error> {
        let (containers, volumes) = self.build_containers(pod_name);

        Ok(Pod {
            metadata: metadata::build_metadata(
                pod_name.to_string(),
                Some(labels),
                &self.context.resource,
                true,
            )?,
            spec: Some(PodSpec {
                node_name: Some(node_name.to_string()),
                tolerations: Some(krustlet::create_tolerations()),
                containers,
                volumes: Some(volumes),
                ..PodSpec::default()
            }),

            ..Pod::default()
        })
    }

<<<<<<< HEAD
    fn build_containers(&self, pod_name: &str) -> (Vec<Container>, Vec<Volume>) {
        let image_name = format!(
            "stackable/zookeeper:{}",
            self.context.resource.spec.version.to_string()
        );
=======
    fn build_containers(&self, zk_server: &ZooKeeperServer) -> (Vec<Container>, Vec<Volume>) {
        let version = self.context.resource.spec.version.to_string();

        let image_name = format!("stackable/zookeeper:{}", version);
>>>>>>> b8961843

        let containers = vec![Container {
            image: Some(image_name),
            name: "zookeeper".to_string(),
            command: Some(vec![
                format!("zookeeper-{}/bin/zkServer.sh", version),
                "start-foreground".to_string(),
                // "--config".to_string(), TODO: Version 3.4 does not support --config but later versions do
                "{{ configroot }}/conf/zoo.cfg".to_string(), // TODO: Later versions can probably point to a directory instead, investigate
            ]),
            volume_mounts: Some(vec![
                // One mount for the config directory, this will be relative to the extracted package
                VolumeMount {
                    mount_path: "conf".to_string(),
                    name: "config-volume".to_string(),
                    ..VolumeMount::default()
                },
                // We need a second mount for the data directory
                // because we need to write the myid file into the data directory
                VolumeMount {
                    mount_path: "/tmp/zookeeper".to_string(), // TODO: Make configurable
                    name: "data-volume".to_string(),
                    ..VolumeMount::default()
                },
            ]),
            ..Container::default()
        }];

        let volumes = vec![
            Volume {
                name: "config-volume".to_string(),
                config_map: Some(ConfigMapVolumeSource {
                    name: Some(format!("{}-config", pod_name)),
                    ..ConfigMapVolumeSource::default()
                }),
                ..Volume::default()
            },
            Volume {
                name: "data-volume".to_string(),
                config_map: Some(ConfigMapVolumeSource {
                    name: Some(format!("{}-data", pod_name)),
                    ..ConfigMapVolumeSource::default()
                }),
                ..Volume::default()
            },
        ];

        (containers, volumes)
    }
}

impl ReconciliationState for ZookeeperState {
    type Error = error::Error;

    fn reconcile(
        &mut self,
    ) -> Pin<Box<dyn Future<Output = Result<ReconcileFunctionAction, Self::Error>> + Send + '_>>
    {
        info!("========================= Starting reconciliation =========================");
        debug!("Deletion Labels: [{:?}]", &self.get_deletion_labels());

        Box::pin(async move {
            self.init_status()
                .await?
                .then(self.context.handle_deletion(
                    Box::pin(self.delete_all_pods()),
                    FINALIZER_NAME,
                    true,
                ))
                .await?
                .then(self.context.delete_illegal_pods(
                    self.existing_pods.as_slice(),
                    &self.get_deletion_labels(),
                    ContinuationStrategy::OneRequeue,
                ))
                .await?
                .then(
                    self.context
                        .wait_for_terminating_pods(self.existing_pods.as_slice()),
                )
                .await?
                .then(
                    self.context
                        .wait_for_running_and_ready_pods(&self.existing_pods),
                )
                .await?
                .then(self.context.delete_excess_pods(
                    self.get_full_pod_node_map().as_slice(),
                    &self.existing_pods,
                    ContinuationStrategy::OneRequeue,
                ))
                .await?
                .then(self.read_existing_pod_information())
                .await?
                .then(self.assign_ids())
                .await?
                .then(self.create_missing_pods())
                .await
        })
    }
}

#[derive(Debug)]
struct ZookeeperStrategy {}

impl ZookeeperStrategy {
    pub fn new() -> ZookeeperStrategy {
        ZookeeperStrategy {}
    }
}

#[async_trait]
impl ControllerStrategy for ZookeeperStrategy {
    type Item = ZookeeperCluster;
    type State = ZookeeperState;
    type Error = Error;

    /// Init the ZooKeeper state. Store all available pods owned by this cluster for later processing.
    /// Retrieve nodes that fit selectors and store them for later processing:
    /// ZookeeperRole (we only have 'server') -> role group -> list of nodes.
    async fn init_reconcile_state(
        &self,
        context: ReconciliationContext<Self::Item>,
    ) -> Result<Self::State, Self::Error> {
        let existing_pods = context.list_pods().await?;
        trace!(
            "{}: Found [{}] pods",
            context.log_name(),
            existing_pods.len()
        );

        let zk_spec: ZookeeperClusterSpec = context.resource.spec.clone();

        let mut eligible_nodes = HashMap::new();

        let role_groups: Vec<RoleGroup> = zk_spec
            .servers
            .selectors
            .iter()
            .map(|(group_name, selector_config)| RoleGroup {
                name: group_name.to_string(),
                selector: selector_config.clone().selector.unwrap(),
            })
            .collect();

        eligible_nodes.insert(
            ZookeeperRole::Server,
            role_utils::find_nodes_that_fit_selectors(
                &context.client,
                None,
                role_groups.as_slice(),
            )
            .await?,
        );

        Ok(ZookeeperState {
            zk_spec: context.resource.spec.clone(),
            zk_status: context.resource.status.clone(),
            context,
            id_information: None,
            existing_pods,
            eligible_nodes,
        })
    }
}

/// This creates an instance of a [`Controller`] which waits for incoming events and reconciles them.
///
/// This is an async method and the returned future needs to be consumed to make progress.
pub async fn create_controller(client: Client) {
    let zk_api: Api<ZookeeperCluster> = client.get_all_api();
    let pods_api: Api<Pod> = client.get_all_api();
    let config_maps_api: Api<ConfigMap> = client.get_all_api();

    let controller = Controller::new(zk_api)
        .owns(pods_api, ListParams::default())
        .owns(config_maps_api, ListParams::default());

    let strategy = ZookeeperStrategy::new();

    controller
        .run(client, strategy, Duration::from_secs(10))
        .await;
}

/// Return a map with labels and values for role (component) and group (role_group).
/// Required to find nodes that are a possible match for pods.
/// TODO: move to operator-rs
fn get_role_and_group_labels(role: &ZookeeperRole, group_name: &str) -> LabelOptionalValueMap {
    let mut labels = BTreeMap::new();
    labels.insert(
        labels::APP_COMPONENT_LABEL.to_string(),
        Some(role.to_string()),
    );
    labels.insert(
        labels::APP_ROLE_GROUP_LABEL.to_string(),
        Some(group_name.to_string()),
    );
    labels
}

fn build_pod_labels(
    role: &str,
    role_group: &str,
    name: &str,
    version: &str,
    id: &str,
) -> BTreeMap<String, String> {
    let mut labels = BTreeMap::new();
    labels.insert(labels::APP_NAME_LABEL.to_string(), APP_NAME.to_string());
    labels.insert(
        labels::APP_MANAGED_BY_LABEL.to_string(),
        MANAGED_BY.to_string(),
    );
    labels.insert(labels::APP_COMPONENT_LABEL.to_string(), role.to_string());
    labels.insert(
        labels::APP_ROLE_GROUP_LABEL.to_string(),
        role_group.to_string(),
    );
    labels.insert(labels::APP_INSTANCE_LABEL.to_string(), name.to_string());
    labels.insert(labels::APP_VERSION_LABEL.to_string(), version.to_string());
    labels.insert(ID_LABEL.to_string(), id.to_string());

    labels
}

#[cfg(test)]
mod tests {

    use super::*;
    use rstest::rstest;

    #[rstest]
    #[case(vec![1, 2, 3], 4)]
    #[case(vec![1, 3, 5], 2)]
    #[case(vec![], 1)]
    #[case(vec![3, 4, 6], 1)]
    #[case(vec![1], 2)]
    #[case(vec![2], 1)]
    fn test_first_missing(#[case] input: Vec<usize>, #[case] expected: usize) {
        let first = find_first_missing(&input);
        assert_eq!(first, expected);
    }
}<|MERGE_RESOLUTION|>--- conflicted
+++ resolved
@@ -342,7 +342,7 @@
         // We first create a list of all used ids (`myid`) so we know which we can reuse
         // At the same time we create a map of id to pod for all pods which already exist
         // Later we fill those up.
-        // It depends on the Zookeeper version on whether this requires a full restart of the cluster
+        // It depends on the ZooKeeper version on whether this requires a full restart of the cluster
         // or whether this can be done dynamically.
         // This list also includes all ids currently in use by terminating or otherwise not-ready pods.
         // We never want to use those as long as there's a chance that some process might be actively
@@ -691,18 +691,10 @@
         })
     }
 
-<<<<<<< HEAD
-    fn build_containers(&self, pod_name: &str) -> (Vec<Container>, Vec<Volume>) {
-        let image_name = format!(
-            "stackable/zookeeper:{}",
-            self.context.resource.spec.version.to_string()
-        );
-=======
     fn build_containers(&self, zk_server: &ZooKeeperServer) -> (Vec<Container>, Vec<Volume>) {
         let version = self.context.resource.spec.version.to_string();
 
         let image_name = format!("stackable/zookeeper:{}", version);
->>>>>>> b8961843
 
         let containers = vec![Container {
             image: Some(image_name),
