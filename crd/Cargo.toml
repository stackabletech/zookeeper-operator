--- conflicted
+++ resolved
@@ -7,16 +7,9 @@
 [dependencies]
 stackable-operator = { git = "https://github.com/stackabletech/operator-rs.git", branch = "main" }
 
-<<<<<<< HEAD
-kube = { version = "0.51", default-features = false }
-kube-derive = { version = "0.51", default-features = false, features = ["schema"] }
-kube-runtime = { version = "0.51", default-features = false }
-k8s-openapi = { version = "0.11.0", default-features = false }
-=======
 k8s-openapi = { version = "0.11", default-features = false, features = ["v1_20"] }
-kube = { version = "0.52", default-features = false, features = ["jsonpatch", "derive"] }
+kube = { version = "0.52", default-features = false, features = ["derive", "jsonpatch"] }
 kube-runtime = "0.52"
->>>>>>> 0b2e73e2
 schemars = "0.8"
 semver = "0.11"
 serde = { version = "1.0", features = ["derive"] }
