<<<<<<< HEAD
pub mod ser;

=======
>>>>>>> 9d584991
use k8s_openapi::apimachinery::pkg::apis::meta::v1::Condition;
use kube_derive::CustomResource;
use schemars::JsonSchema;
use semver::{SemVerError, Version};
use serde::{Deserialize, Serialize};
use stackable_operator::Crd;

// TODO: We need to validate the name of the cluster because it is used in pod and configmap names, it can't bee too long
// This probably also means we shouldn't use the node_names in the pod_name...
#[derive(Clone, CustomResource, Debug, Deserialize, JsonSchema, PartialEq, Serialize)]
#[kube(
    group = "zookeeper.stackable.tech",
    version = "v1",
    kind = "ZooKeeperCluster",
    shortname = "zk",
    namespaced
)]
#[kube(status = "ZooKeeperClusterStatus")]
pub struct ZooKeeperClusterSpec {
    pub version: ZooKeeperVersion,
    pub servers: Vec<ZooKeeperServer>,
    pub config: Option<ZooKeeperConfiguration>,
}

impl Crd for ZooKeeperCluster {
    const RESOURCE_NAME: &'static str = "zookeeperclusters.zookeeper.stackable.tech";
    const CRD_DEFINITION: &'static str = include_str!("../zookeepercluster.crd.yaml");
}

#[derive(Clone, Debug, Deserialize, Eq, JsonSchema, PartialEq, Serialize)]
pub struct ZooKeeperServer {
    pub node_name: String,
}

#[allow(non_camel_case_types)]
#[derive(
    Clone,
    Debug,
    Deserialize,
    Eq,
    JsonSchema,
    PartialEq,
    Serialize,
    strum_macros::Display,
    strum_macros::EnumString,
)]
pub enum ZooKeeperVersion {
    #[serde(rename = "3.4.14")]
    #[strum(serialize = "3.4.14")]
    v3_4_14,

    #[serde(rename = "3.5.8")]
    #[strum(serialize = "3.5.8")]
    v3_5_8,
}

impl ZooKeeperVersion {
    pub fn is_valid_upgrade(&self, to: &Self) -> Result<bool, SemVerError> {
        let from_version = Version::parse(&self.to_string())?;
        let to_version = Version::parse(&to.to_string())?;

        Ok(to_version > from_version)
    }
}

<<<<<<< HEAD
#[derive(Clone, Debug, Deserialize, Eq, JsonSchema, PartialEq, Serialize)]
#[serde(rename_all = "camelCase")]
pub struct ZooKeeperConfiguration {
    pub client_port: Option<u32>, // int in Java
    pub data_dir: Option<String>, // String in Java
    pub init_limit: Option<u32>,  // int in Java
    pub sync_limit: Option<u32>,  // int in Java
    pub tick_time: Option<u32>,   // int in Java
}

=======
>>>>>>> 9d584991
#[derive(Clone, Debug, Default, Deserialize, JsonSchema, Serialize)]
#[serde(rename_all = "camelCase")]
pub struct ZooKeeperClusterStatus {
    #[serde(skip_serializing_if = "Option::is_none")]
    pub current_version: Option<ZooKeeperVersion>,
    #[serde(skip_serializing_if = "Option::is_none")]
    pub target_version: Option<ZooKeeperVersion>,
    #[serde(default, skip_serializing_if = "Vec::is_empty")]
    #[schemars(schema_with = "stackable_operator::conditions::schema")]
    pub conditions: Vec<Condition>,
}

impl ZooKeeperClusterStatus {
    pub fn target_image_name(&self) -> Option<String> {
<<<<<<< HEAD
        self.target_version.as_ref().map(|version| {
            format!(
                "stackable/zookeeper:{}",
                serde_json::json!(version).as_str().unwrap()
            )
        })
=======
        self.target_version
            .as_ref()
            .map(|version| format!("stackable/zookeeper:{}", version.to_string()))
>>>>>>> 9d584991
    }
}

#[cfg(test)]
mod tests {
<<<<<<< HEAD
    use crate::{ZooKeeperConfiguration, ZooKeeperVersion};
=======
    use crate::ZooKeeperVersion;
>>>>>>> 9d584991
    use std::str::FromStr;

    #[test]
    fn test_version_upgrade() {
        assert!(ZooKeeperVersion::v3_4_14
            .is_valid_upgrade(&ZooKeeperVersion::v3_5_8)
            .unwrap());

        assert!(!ZooKeeperVersion::v3_5_8
            .is_valid_upgrade(&ZooKeeperVersion::v3_4_14)
            .unwrap());
    }

    #[test]
    fn test_version_conversion() {
        ZooKeeperVersion::from_str("3.4.14").unwrap();
        ZooKeeperVersion::from_str("3.5.8").unwrap();
        ZooKeeperVersion::from_str("1.2.3").unwrap_err();
    }
<<<<<<< HEAD

    #[test]
    fn test_serde() {
        let conf = ZooKeeperConfiguration {
            client_port: None,
            data_dir: None,
            init_limit: None,
            sync_limit: None,
            tick_time: Some(123),
        };

        use crate::ser;

        let map = ser::to_hash_map(&conf).unwrap();

        println!("{:?}", map);

        let config_reader = product_config::reader::ConfigJsonReader::new("config.json");
        let product_config = product_config::Config::new(config_reader).unwrap();
        let option_kind = product_config::OptionKind::Conf;
        for (key, value) in map.iter() {
            let result = product_config
                .validate("1.2.3", &option_kind, key, Some(value))
                .unwrap();

            println!("{}", result);
        }
    }
=======
>>>>>>> 9d584991
}<|MERGE_RESOLUTION|>--- conflicted
+++ resolved
@@ -1,8 +1,5 @@
-<<<<<<< HEAD
 pub mod ser;
 
-=======
->>>>>>> 9d584991
 use k8s_openapi::apimachinery::pkg::apis::meta::v1::Condition;
 use kube_derive::CustomResource;
 use schemars::JsonSchema;
@@ -68,7 +65,15 @@
     }
 }
 
-<<<<<<< HEAD
+impl ZooKeeperVersion {
+    pub fn is_valid_upgrade(&self, to: &Self) -> Result<bool, SemVerError> {
+        let from_version = Version::parse(&self.to_string())?;
+        let to_version = Version::parse(&to.to_string())?;
+
+        Ok(to_version > from_version)
+    }
+}
+
 #[derive(Clone, Debug, Deserialize, Eq, JsonSchema, PartialEq, Serialize)]
 #[serde(rename_all = "camelCase")]
 pub struct ZooKeeperConfiguration {
@@ -79,8 +84,6 @@
     pub tick_time: Option<u32>,   // int in Java
 }
 
-=======
->>>>>>> 9d584991
 #[derive(Clone, Debug, Default, Deserialize, JsonSchema, Serialize)]
 #[serde(rename_all = "camelCase")]
 pub struct ZooKeeperClusterStatus {
@@ -95,28 +98,15 @@
 
 impl ZooKeeperClusterStatus {
     pub fn target_image_name(&self) -> Option<String> {
-<<<<<<< HEAD
-        self.target_version.as_ref().map(|version| {
-            format!(
-                "stackable/zookeeper:{}",
-                serde_json::json!(version).as_str().unwrap()
-            )
-        })
-=======
         self.target_version
             .as_ref()
             .map(|version| format!("stackable/zookeeper:{}", version.to_string()))
->>>>>>> 9d584991
     }
 }
 
 #[cfg(test)]
 mod tests {
-<<<<<<< HEAD
-    use crate::{ZooKeeperConfiguration, ZooKeeperVersion};
-=======
     use crate::ZooKeeperVersion;
->>>>>>> 9d584991
     use std::str::FromStr;
 
     #[test]
@@ -136,7 +126,6 @@
         ZooKeeperVersion::from_str("3.5.8").unwrap();
         ZooKeeperVersion::from_str("1.2.3").unwrap_err();
     }
-<<<<<<< HEAD
 
     #[test]
     fn test_serde() {
@@ -165,6 +154,4 @@
             println!("{}", result);
         }
     }
-=======
->>>>>>> 9d584991
 }