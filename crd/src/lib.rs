--- conflicted
+++ resolved
@@ -54,7 +54,15 @@
     v3_5_8,
 }
 
-<<<<<<< HEAD
+impl ZooKeeperVersion {
+    pub fn is_valid_upgrade(&self, to: &Self) -> Result<bool, SemVerError> {
+        let from_version = Version::parse(&self.to_string())?;
+        let to_version = Version::parse(&to.to_string())?;
+
+        Ok(to_version > from_version)
+    }
+}
+
 #[derive(Clone, Debug, Deserialize, Eq, JsonSchema, PartialEq, Serialize)]
 pub struct ZooKeeperConfiguration {
     pub client_port: Option<u32>, // int in Java
@@ -62,15 +70,6 @@
     pub init_limit: Option<u32>,  // int in Java
     pub sync_limit: Option<u32>,  // int in Java
     pub tick_time: Option<u32>,   // int in Java
-=======
-impl ZooKeeperVersion {
-    pub fn is_valid_upgrade(&self, to: &Self) -> Result<bool, SemVerError> {
-        let from_version = Version::parse(&self.to_string())?;
-        let to_version = Version::parse(&to.to_string())?;
-
-        Ok(to_version > from_version)
-    }
->>>>>>> caf0cbdd
 }
 
 #[derive(Clone, Debug, Default, Deserialize, JsonSchema, Serialize)]
