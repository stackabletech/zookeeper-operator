--- conflicted
+++ resolved
@@ -20,7 +20,14 @@
           properties:
             spec:
               properties:
-<<<<<<< HEAD
+                version:
+                  type: string
+                  enum: [ 3.4.14, 3.5.8 ]
+                servers:
+                  items:
+                    properties:
+                      node_name:
+                        type: string
                 config:
                   nullable: true
                   properties:
@@ -48,43 +55,6 @@
                       nullable: true
                       type: integer
                   type: object
-=======
-                version:
-                  type: string
-                  enum: [ 3.4.14, 3.5.8 ]
->>>>>>> caf0cbdd
-                servers:
-                  items:
-                    properties:
-                      node_name:
-                        type: string
-<<<<<<< HEAD
-                    required:
-                      - node_name
-                    type: object
-                  type: array
-                version:
-                  enum:
-                    - 3.4.14
-                    - 3.4.13
-                    - 3.5.8
-                  type: string
-              required:
-                - servers
-                - version
-              type: object
-            status:
-              nullable: true
-              type: object
-          required:
-            - spec
-          title: ZooKeeperCluster
-          type: object
-      served: true
-      storage: true
-      subresources:
-        status: {}
-=======
               required: [ "version", "servers" ]
             status:
               nullable: true
@@ -143,5 +113,4 @@
                   type: string
               type: object
       subresources:
-        status: { }
->>>>>>> caf0cbdd
+        status: { }