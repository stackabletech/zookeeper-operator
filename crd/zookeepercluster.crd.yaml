--- conflicted
+++ resolved
@@ -17,48 +17,6 @@
       name: v1
       schema:
         openAPIV3Schema:
-<<<<<<< HEAD
-          description: "Auto-generated derived type for ZooKeeperClusterSpec via `CustomResource`"
-          properties:
-            spec:
-              properties:
-                config:
-                  nullable: true
-                  properties:
-                    clientPort:
-                      format: uint32
-                      minimum: 0.0
-                      nullable: true
-                      type: integer
-                    dataDir:
-                      nullable: true
-                      type: string
-                    initLimit:
-                      format: uint32
-                      minimum: 0.0
-                      nullable: true
-                      type: integer
-                    syncLimit:
-                      format: uint32
-                      minimum: 0.0
-                      nullable: true
-                      type: integer
-                    tickTime:
-                      format: uint32
-                      minimum: 0.0
-                      nullable: true
-                      type: integer
-                  type: object
-                servers:
-                  items:
-                    properties:
-                      node_name:
-                        type: string
-                    required:
-                      - node_name
-                    type: object
-                  type: array
-=======
           description: "Auto-generated derived type for ZookeeperClusterSpec via `CustomResource`"
           properties:
             spec:
@@ -118,18 +76,11 @@
                   required:
                     - selectors
                   type: object
->>>>>>> ffd0d3d5
                 version:
                   enum:
                     - 3.4.14
                     - 3.5.8
                   type: string
-<<<<<<< HEAD
-                  enum: [ 3.4.14, 3.5.8 ]
-                servers:
-                  type: array
-=======
->>>>>>> ffd0d3d5
               required:
                 - servers
                 - version
@@ -192,11 +143,7 @@
               type: object
           required:
             - spec
-<<<<<<< HEAD
-          title: ZooKeeperCluster
-=======
           title: ZookeeperCluster
->>>>>>> ffd0d3d5
           type: object
       served: true
       storage: true
