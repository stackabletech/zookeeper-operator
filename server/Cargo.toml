--- conflicted
+++ resolved
@@ -11,12 +11,7 @@
 stackable-zookeeper-crd = { path = "../crd" }
 stackable-zookeeper-operator = { path = "../operator" }
 
-<<<<<<< HEAD
-tokio = { version = "1.7", features = ["macros", "rt-multi-thread"] }
-serde_yaml = "0.8"
-=======
 tokio = { version = "1.8", features = ["macros", "rt-multi-thread"] }
->>>>>>> 61fb3fc5
 tracing = "0.1"
 
 [package.metadata.deb]
