--- conflicted
+++ resolved
@@ -11,14 +11,8 @@
 
 [workspace.dependencies]
 anyhow = "1.0"
-<<<<<<< HEAD
-built = { version = "0.6", features = ["chrono", "git2"] }
-clap = "4.3"
-=======
 built = { version = "0.7", features = ["chrono", "git2"] }
 clap = "4.5"
-failure = "0.1"
->>>>>>> e44a9eac
 fnv = "1.0"
 futures = { version = "0.3", features = ["compat"] }
 indoc = "2.0"
@@ -28,13 +22,8 @@
 serde = { version = "1.0", features = ["derive"] }
 serde_json = "1.0"
 serde_yaml = "0.9"
-<<<<<<< HEAD
 snafu = "0.8"
-stackable-operator = { git = "https://github.com/stackabletech/operator-rs.git", tag = "0.64.0" }
-=======
-snafu = "0.7"
 stackable-operator = { git = "https://github.com/stackabletech/operator-rs.git", tag = "stackable-operator-0.67.1" }
->>>>>>> e44a9eac
 product-config = { git = "https://github.com/stackabletech/product-config.git", tag = "0.6.0" }
 strum = { version = "0.26", features = ["derive"] }
 tokio = { version = "1.29", features = ["full"] }
