--- conflicted
+++ resolved
@@ -23,18 +23,14 @@
 serde_json = "1.0"
 serde_yaml = "0.9"
 snafu = "0.8"
-<<<<<<< HEAD
-#stackable-operator = { git = "https://github.com/stackabletech/operator-rs.git", tag = "stackable-operator-0.84.0" }
-=======
 stackable-operator = { git = "https://github.com/stackabletech/operator-rs.git", tag = "stackable-operator-0.84.1" }
->>>>>>> dfc90602
 product-config = { git = "https://github.com/stackabletech/product-config.git", tag = "0.7.0" }
 strum = { version = "0.26", features = ["derive"] }
 tokio = { version = "1.40", features = ["full"] }
 tokio-zookeeper = "0.4"
 tracing = "0.1"
 
-#[patch."https://github.com/stackabletech/operator-rs.git"]
+[patch."https://github.com/stackabletech/operator-rs.git"]
 stackable-operator = { git = "https://github.com/stackabletech//operator-rs.git", branch = "chore/docker-refs-to-oci" }
 
 [patch.crates-io]
